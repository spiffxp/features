
## Major Themes

Kubernetes is developed by community members whose work is organized into
[Special Interest Groups][]. For the 1.8 release, each SIG provides the
themes that guided their work.

[Special Interest Groups]: https://github.com/kubernetes/community/blob/master/sig-list.md

### SIG API Machinery

[SIG API Machinery][] is responsible for all aspects of the API server: API registration and discovery, generic API CRUD semantics, admission control, encoding/decoding, conversion, defaulting, persistence layer (etcd), OpenAPI, third-party resources, garbage collection, and client libraries.

For the 1.8 release, SIG API Machinery focused on stability and on ecosystem enablement. Features include the ability to break large LIST calls into smaller chunks, improved support for API server customization with either custom API servers or Custom Resource Definitions, and client side event spam filtering.

[Sig API Machinery]: https://github.com/kubernetes/community/tree/master/sig-api-machinery

### SIG Apps

[SIG Apps][] focuses on the Kubernetes APIs and the external tools that are required to deploy and operate Kubernetes workloads.

For the 1.8 release, SIG Apps moved the Kubernetes workloads API to the new apps/v1beta2 group and version. The DaemonSet, Deployment, ReplicaSet, and StatefulSet objects are affected by this change. The new apps/v1beta2 group and version provide a stable and consistent API surface for building applications in Kubernetes. For details about deprecations and behavioral changes, see [Notable Features](#notable-features). SIG Apps intends to promote this version to GA in a future release.

[SIG Apps]: https://github.com/kubernetes/community/tree/master/sig-apps

### SIG Auth

[SIG Auth][] is responsible for Kubernetes authentication and authorization, and for
cluster security policies.

For the 1.8 release, SIG Auth focused on stablizing existing features that were introduced
in previous releases. RBAC was moved from beta to v1, and advanced auditing was moved from alpha
to beta. Encryption of resources stored on disk (resources at rest) remained in alpha, and the SIG began exploring integrations with external key management systems.

[SIG Auth]: https://github.com/kubernetes/community/tree/master/sig-auth

### SIG Autoscaling

[SIG Autoscaling][] is responsible for autoscaling-related components,
such as the Horizontal Pod Autoscaler and Cluster Autoscaler.

For the 1.8 release, SIG Autoscaling continued to focus on stabilizing
features introduced in previous releases: the new version of the
Horizontal Pod Autoscaler API, which supports custom metrics, and
the Cluster Autoscaler, which provides improved performance and error reporting.

[SIG Autoscaling]: https://github.com/kubernetes/community/tree/master/sig-autoscaling

### SIG Cluster Lifecycle

[SIG Cluster Lifecycle][] is responsible for the user experience of deploying,
upgrading, and deleting clusters.

For the 1.8 release, SIG Cluster Lifecycle continued to focus on expanding the
capabilities of kubeadm, which is both a user-facing tool to manage clusters
and a building block for higher-level provisioning systems. Starting
with the 1.8 release, kubeadm supports a new upgrade command and includes alpha
support for self hosting the cluster control plane.

[SIG Cluster Lifecycle]: https://github.com/kubernetes/community/tree/master/sig-cluster-lifecycle

### SIG Instrumentation

[SIG Instrumentation][] is responsible for metrics production and
collection.

For the 1.8 release, SIG Instrumentation focused on stabilizing the APIs
and components that are required to support the new version of the Horizontal Pod
Autoscaler API: the resource metrics API, custom metrics API, and
metrics-server, which is the new replacement for Heapster in the default monitoring
pipeline.

[SIG Instrumentation]: https://github.com/kubernetes/community/tree/master/sig-instrumentation

### SIG Node

[SIG Node][] is responsible for the components that support the controlled
interactions between pods and host resources, and manage the lifecycle
of pods scheduled on a node.

For the 1.8 release, SIG Node continued to focus
on a broad set of workload types, including hardware and performance
sensitive workloads such as data analytics and deep learning. The SIG also
delivered incremental improvements to node reliability.

[SIG Node]: https://github.com/kubernetes/community/tree/master/sig-node

### SIG Network

[SIG Network][] is responsible for networking components, APIs, and plugins in Kubernetes.

For the 1.8 release, SIG Network enhanced the NetworkPolicy API to support pod egress traffic policies.
The SIG also provided match criteria that allow policy rules to match a source or destination CIDR. Both features are in beta. SIG Network also improved the kube-proxy to include an alpha IPVS mode in addition to the current iptables and userspace modes.

[SIG Network]: https://github.com/kubernetes/community/tree/master/sig-network

### SIG Scalability

[SIG Scalability][] is responsible for scalability testing, measuring and
improving system performance, and answering questions related to scalability.

For the 1.8 release, SIG Scalability focused on automating large cluster
scalability testing in a continuous integration (CI) environment. The SIG
defined a concrete process for scalability testing, created
documentation for the current scalability thresholds, and defined a new set of
Service Level Indicators (SLIs) and Service Level Objectives (SLOs) for the system.
Here's the release [scalability validation report].

[SIG Scalability]: https://github.com/kubernetes/community/tree/master/sig-scalability
[scalability validation report]: https://github.com/kubernetes/features/tree/master/release-1.8/scalability_validation_report.md

### SIG Scheduling

[SIG Scheduling][] is responsible for generic scheduler and scheduling components.

For the 1.8 release, SIG Scheduling extended the concept of cluster sharing by introducing
pod priority and pod preemption. These features allow mixing various types of workloads in a single cluster, and help reach
higher levels of resource utilization and availability.
These features are in alpha. SIG Scheduling also improved the internal APIs for scheduling and made them easier for other components and external schedulers to use.

[SIG Scheduling]: https://github.com/kubernetes/community/tree/master/sig-scheduling

### SIG Storage

[SIG Storage][] is responsible for storage and volume plugin components.

For the 1.8 release, SIG Storage extended the Kubernetes storage API. In addition to providing simple
volume availability, the API now enables volume resizing and snapshotting. These features are in alpha.
The SIG also focused on providing more control over storage: the ability to set requests and
limits on ephemeral storage, the ability to specify mount options, more metrics, and improvements to Flex driver deployments.

[SIG Storage]: https://github.com/kubernetes/community/tree/master/sig-storage

## Before Upgrading

Consider the following changes, limitations, and guidelines before you upgrade:

* The `autoscaling/v2alpha1` API is now at `autoscaling/v2beta1`. However, the form of the API remains unchanged. Migrate the `HorizontalPodAutoscaler` resources to `autoscaling/v2beta1` to persist the `HorizontalPodAutoscaler` changes introduced in `autoscaling/v2alpha1`. The Horizontal Pod Autoscaler changes include support for status conditions, and autoscaling on memory and custom metrics.

* The metrics APIs, `custom-metrics.metrics.k8s.io` and `metrics`, were moved from `v1alpha1` to `v1beta1`, and renamed to `custom.metrics.k8s.io` and `metrics.k8s.io`, respectively. If you have deployed a custom metrics adapter, ensure that it supports the new API version. If you have deployed Heapster in aggregated API server mode, upgrade Heapster to support the latest API version.

* Advanced auditing is the default auditing mechanism at `v1beta1`. The new version introduces the following changes:

  * The `--audit-policy-file` option is required if the `AdvancedAudit` feature is not explicitly turned off (`--feature-gates=AdvancedAudit=false`) on the API server.
  * The audit log file defaults to JSON encoding when using the advanced auditing feature gate.
  * The `--audit-policy-file` option requires `kind` and `apiVersion` fields specifying what format version the `Policy` is using.
  * The webhook and log file now output the `v1beta1` event format.

    For more details, see [Advanced audit](https://kubernetes.io/docs/tasks/debug-application-cluster/audit/#advanced-audit).

* The deprecated `ThirdPartyResource` (TPR) API was removed.
  To avoid losing your TPR data, [migrate to CustomResourceDefinition](https://kubernetes.io/docs/tasks/access-kubernetes-api/migrate-third-party-resource/).

* The following deprecated flags were removed from `kube-controller-manager`:

  * `replication-controller-lookup-cache-size`
  * `replicaset-lookup-cache-size`
  * `daemonset-lookup-cache-size`

  Don't use these flags. Using deprecated flags causes the server to print a warning. Using a removed flag causes the server to abort the startup.

* StatefulSet: The deprecated `pod.alpha.kubernetes.io/initialized` annotation for interrupting the StatefulSet Pod management is now ignored. StatefulSets with this annotation set to `true` or with no value will behave just as they did in previous versions. Dormant StatefulSets with the annotation set to `false` will become active after upgrading.

* The CronJob object is now enabled by default at `v1beta1`. CronJob `v2alpha1` is still available, but it must be explicitly enabled. We recommend that you move any current CronJob objects to `batch/v1beta1.CronJob`. Be aware that if you specify the deprecated version, you may encounter Resource Not Found errors. These errors occur because the new controllers look for the new version during a rolling update.

* The `batch/v2alpha1.ScheduledJob` was removed. Migrate to `batch/v1beta.CronJob` to continue managing time based jobs.

* The `rbac/v1alpha1`, `settings/v1alpha1`, and `scheduling/v1alpha1` APIs are disabled by default.

* The `system:node` role is no longer automatically granted to the `system:nodes` group in new clusters. The role gives broad read access to resources, including secrets and configmaps. Use the `Node` authorization mode to authorize the nodes in new clusters. To continue providing the `system:node` role to the members of the `system:nodes` group, create an installation-specific `ClusterRoleBinding` in the installation. ([#49638](https://github.com/kubernetes/kubernetes/pull/49638))

## Known Issues

This section contains a list of known issues reported in Kubernetes 1.8 release. The content is populated via [v1.8.x known issues and FAQ accumulator](https://github.com/kubernetes/kubernetes/issues/53004).

* Minikube version 0.22.2 or lower does not work with kubectl version 1.8 or higher. This issue is caused by the presence of an unregistered type in the minikube API server. New versions of kubectl force validate the OpenAPI schema, which is not registered with all known types in the minikube API server.

For more information, see [#1996](https://github.com/kubernetes/minikube/issues/1996).

* Audit logs might impact the API server performance and the latency of large request and response calls. The issue is observed under the following conditions: if `AdvancedAuditing` feature gate is enabled, which is the default case, if audit logging uses the log backend in JSON format, or if the audit policy records large API calls for requests or responses.

For more information, see [#51899](https://github.com/kubernetes/kubernetes/issues/51899).

* The `ENABLE_APISERVER_BASIC_AUDIT` configuration parameter for GCE deployments is broken, but deprecated.

For more information, see [#53154](https://github.com/kubernetes/kubernetes/issues/53154).

* `kubectl set` commands placed on ReplicaSet and DaemonSet occasionally return version errors. All set commands, including set image, set env, set resources, and set serviceaccounts, are affected.

For more information, see [#53040](https://github.com/kubernetes/kubernetes/issues/53040).

* Object quotas are not consistently charged or updated. Specifically, the object count quota does not reliably account for uninitialized objects. Some quotas are charged only when an object is initialized. Others are charged when an object is created, whether it is initialized or not. We plan to fix this issue in a future release.

For more information, see [#53109](https://github.com/kubernetes/kubernetes/issues/53109).

## Deprecations

This section provides an overview of deprecated API versions, options, flags, and arguments. Deprecated means that we intend to remove the capability from a future release. After removal, the capability will no longer work. The sections are organized by SIGs.

### Apps

- The `.spec.rollbackTo` field of the Deployment kind is deprecated in `extensions/v1beta1`.

- The `kubernetes.io/created-by` annotation is deprecated and will be removed in version 1.9.
  Use [ControllerRef](https://github.com/kubernetes/community/blob/master/contributors/design-proposals/api-machinery/controller-ref.md) instead to determine which controller, if any, owns an object.

 - The `batch/v2alpha1.CronJob` is deprecated in favor of `batch/v1beta1`.

 - The `batch/v2alpha1.ScheduledJob` was removed. Use `batch/v1beta1.CronJob` instead.

### Auth

 - The RBAC v1alpha1 API group is deprecated in favor of RBAC v1.

 - The API server flag `--experimental-bootstrap-token-auth` is deprecated in favor of `--enable-bootstrap-token-auth`. The `--experimental-bootstrap-token-auth` flag will be removed in version 1.9.

### Autoscaling

 - Consuming metrics directly from Heapster is deprecated in favor of
   consuming metrics via an aggregated version of the resource metrics API.

   - In version 1.8, enable this behavior by setting the
     `--horizontal-pod-autoscaler-use-rest-clients` flag to `true`.

   - In version 1.9, this behavior will be enabled by default, and must be explicitly
     disabled by setting the `--horizontal-pod-autoscaler-use-rest-clients` flag to `false`.

### Cluster Lifecycle

- The `auto-detect` behavior of the kubelet's `--cloud-provider` flag is deprecated.

  - In version 1.8, the default value for the kubelet's `--cloud-provider` flag is `auto-detect`. Be aware that it works only on GCE, AWS and Azure.

  - In version 1.9, the default will be `""`, which means no built-in cloud provider extension will be enabled by default.

  - Enable an out-of-tree cloud provider with `--cloud-provider=external` in either version.

    For more information on deprecating auto-detecting cloud providers in kubelet, see [PR #51312](https://github.com/kubernetes/kubernetes/pull/51312) and [announcement](https://groups.google.com/forum/#!topic/kubernetes-dev/UAxwa2inbTA).

- The `PersistentVolumeLabel` admission controller in the API server is deprecated.

  - The replacement is running a cloud-specific controller-manager (often referred to as `cloud-controller-manager`) with the `PersistentVolumeLabel` controller enabled. This new controller loop operates as the `PersistentVolumeLabel` admission controller did in previous versions.

  - Do not use the `PersistentVolumeLabel` admission controller in the configuration files and scripts unless you are dependent on the in-tree GCE and AWS cloud providers.

  - The `PersistentVolumeLabel` admission controller will be removed in a future release, when the out-of-tree versions of the GCE and AWS cloud providers move to GA. The cloud providers are marked alpha in version 1.9.

### Scheduling

  - Opaque Integer Resources (OIRs) are deprecated and will be removed in
    version 1.9. Extended Resources (ERs) are a drop-in replacement for OIRs. You can use
    any domain name prefix outside of the `kubernetes.io/` domain instead of the
    `pod.alpha.kubernetes.io/opaque-int-resource-` prefix.

## Notable Features

### Workloads API (apps/v1beta2)

Kubernetes 1.8 adds the apps/v1beta2 group and version, which now consists of the
DaemonSet, Deployment, ReplicaSet and StatefulSet kinds. This group and version are part
of the Kubernetes Workloads API. We plan to move them to v1 in an upcoming release, so you might want to plan your migration accordingly.

For more information, see [the issue that describes this work in detail](https://github.com/kubernetes/features/issues/353)

#### API Object Additions and Migrations

- The DaemonSet, Deployment, ReplicaSet, and StatefulSet kinds
  are now in the apps/v1beta2 group and version.

- The apps/v1beta2 group version adds a Scale subresource for the StatefulSet
kind.

- All kinds in the apps/v1beta2 group version add a corresponding conditions
  kind.

#### Behavioral Changes

 - For all kinds in the API group version, a spec.selector default value is no longer
 available, because it's incompatible with `kubectl
 apply` and strategic merge patch. You must explicitly set the spec.selector value
 in your manifest. An object with a spec.selector value that does not match the labels in
 its spec.template is invalid.

 - Selector mutation is disabled for all kinds in the
 app/v1beta2 group version, because the controllers in the workloads API do not handle
 selector mutation in
 a consistent way. This restriction may be lifted in the future, but
 it is likely that that selectors will remain immutable after the move to v1.
 You can continue to use code that depends on mutable selectors by calling
 the apps/v1beta1 API in this release, but you should start planning for code
 that does not depend on mutable selectors.

 - Extended Resources are fully-qualified resource names outside the
 `kubernetes.io` domain. Extended Resource quantities must be integers.
 You can specify any resource name of the form `[aaa.]my-domain.bbb/ccc`
 in place of [Opaque Integer Resources](https://v1-6.docs.kubernetes.io/docs/concepts/configuration/manage-compute-resources-container/#opaque-integer-resources-alpha-feature).
 Extended resources cannot be overcommitted, so make sure that request and limit are equal
 if both are present in a container spec.

 - The default Bootstrap Token created with `kubeadm init` v1.8 expires
 and is deleted after 24 hours by default to limit the exposure of the
 valuable credential. You can create a new Bootstrap Token with
 `kubeadm token create` or make the default token permanently valid by specifying
 `--token-ttl 0` to `kubeadm init`. The default token can later be deleted with
 `kubeadm token delete`.

 - `kubeadm join` now delegates TLS Bootstrapping to the kubelet itself, instead
 of reimplementing the process. `kubeadm join` writes the bootstrap kubeconfig
 file to `/etc/kubernetes/bootstrap-kubelet.conf`.

#### Defaults

 - The default spec.updateStrategy for the StatefulSet and DaemonSet kinds is
 RollingUpdate for the apps/v1beta2 group version. You can explicitly set
 the OnDelete strategy, and no strategy auto-conversion is applied to
 replace default values.

 - As mentioned in [Behavioral Changes](#behavioral-changes), selector
 defaults are disabled.

 - The default spec.revisionHistoryLimit for all applicable kinds in the
 apps/v1beta2 group version is 10.

 - In a CronJob object, the default spec.successfulJobsHistoryLimit is 3, and
 the default spec.failedJobsHistoryLimit is 1.

### Workloads API (batch)

- CronJob is now at `batch/v1beta1` ([#41039](https://github.com/kubernetes/kubernetes/issues/41039), [@soltysh](https://github.com/soltysh)).

- `batch/v2alpha.CronJob` is deprecated in favor of `batch/v1beta` and will be removed in a future release.

- Job can now set a failure policy using `.spec.backoffLimit`. The default value for this new field is 6. ([#30243](https://github.com/kubernetes/kubernetes/issues/30243), [@clamoriniere1A](https://github.com/clamoriniere1A)).

- `batch/v2alpha1.ScheduledJob` is removed.

- The Job controller now creates pods in batches instead of all at once. ([#49142](https://github.com/kubernetes/kubernetes/pull/49142), [@joelsmith](https://github.com/joelsmith)).

- Short `.spec.ActiveDeadlineSeconds` is properly applied to a Job. ([#48545]
(https://github.com/kubernetes/kubernetes/pull/48454), [@weiwei4](https://github.com/weiwei04)).


#### CLI Changes

- [alpha] `kubectl` plugins: `kubectl` now allows binary extensibility. You can extend the default set of `kubectl` commands by writing plugins
  that provide new subcommands. Refer to the documentation for more information.

- `kubectl rollout` and `rollback` now support StatefulSet.

- `kubectl scale` now uses the Scale subresource for kinds in the apps/v1beta2 group.

- `kubectl create configmap` and `kubectl create secret` subcommands now support
  the `--append-hash` flag, which enables unique but deterministic naming for
  objects generated from files, for example with `--from-file`.

- `kubectl run` can set a service account name in the generated pod
  spec with the `--serviceaccount` flag.

- `kubectl proxy` now correctly handles the `exec`, `attach`, and
  `portforward` commands.  You must pass `--disable-filter` to the command to allow these commands.

- Added `cronjobs.batch` to "all", so that `kubectl get all` returns them.

- Added flag `--include-uninitialized` to `kubectl annotate`, `apply`, `edit-last-applied`,
  `delete`, `describe`, `edit`, `get`, `label,` and `set`. `--include-uninitialized=true` makes
  kubectl commands apply to uninitialized objects, which by default are ignored
  if the names of the objects are not provided. `--all` also makes kubectl
  commands apply to uninitialized objects. See the
  [initializer documentation](https://kubernetes.io/docs/admin/extensible-admission-controllers/) for more details.

- Added RBAC reconcile commands with `kubectl auth reconcile -f FILE`. When
  passed a file which contains RBAC roles, rolebindings, clusterroles, or
  clusterrolebindings, this command computes covers and adds the missing rules.
  The logic required to properly apply RBAC permissions is more complicated
  than a JSON merge because you have to compute logical covers operations between
  rule sets. This means that we cannot use `kubectl apply` to update RBAC roles
  without risking breaking old clients, such as controllers.

- `kubectl delete` no longer scales down workload API objects before deletion.
  Users who depend on ordered termination for the Pods of their StatefulSets
  must use `kubectl scale` to scale down the StatefulSet before deletion.

- `kubectl run --env` no longer supports CSV parsing. To provide multiple environment
  variables, use the `--env` flag multiple times instead. Example: `--env ONE=1 --env TWO=2` instead of `--env ONE=1,TWO=2`.

- Removed deprecated command `kubectl stop`.

- Kubectl can now use http caching for the OpenAPI schema. The cache
  directory can be configured by passing the `--cache-dir` command line flag to kubectl.
  If set to an empty string, caching is disabled.

- Kubectl now performs validation against OpenAPI schema instead of Swagger 1.2. If
  OpenAPI is not available on the server, it falls back to the old Swagger 1.2.

- Added Italian translation for kubectl.

- Added German translation for kubectl.

#### Scheduling

* [alpha] This version now supports pod priority and creation of PriorityClasses ([user doc](https://kubernetes.io/docs/concepts/configuration/pod-priority-preemption/))([design doc](https://github.com/kubernetes/community/blob/master/contributors/design-proposals/scheduling/pod-priority-api.md))

* [alpha] This version now supports priority-based preemption of pods ([user doc](https://kubernetes.io/docs/concepts/configuration/pod-priority-preemption/))([design doc](https://github.com/kubernetes/community/blob/master/contributors/design-proposals/scheduling/pod-preemption.md))

* [alpha] Users can now add taints to nodes by condition ([design doc](https://github.com/kubernetes/community/blob/master/contributors/design-proposals/scheduling/taint-node-by-condition.md))

#### Storage

* [stable] Mount options

  * The ability to specify mount options for volumes is moved from beta to stable.

  * A new `MountOptions` field in the `PersistentVolume` spec is available to specify mount options. This field replaces an annotation.

  * A new `MountOptions` field in the `StorageClass` spec allows configuration of mount options for dynamically provisioned volumes.

* [stable] Support Attach and Detach operations for ReadWriteOnce (RWO) volumes that use iSCSI and Fibre Channel plugins.

* [stable] Expose storage usage metrics

  * The available capacity of a given Persistent Volume (PV) is available by calling the Kubernetes metrics API.

* [stable] Volume plugin metrics

  * Success and latency metrics for all Kubernetes calls are available by calling the Kubernetes metrics API. You can request volume operations, including mount, unmount, attach, detach, provision, and delete.

* [stable] The PV spec for Azure File, CephFS, iSCSI, and Glusterfs is modified to reference namespaced resources.

* [stable] You can now customize the iSCSI initiator name per volume in the iSCSI volume plugin.

* [stable] You can now specify the World Wide Identifier (WWID) for the volume identifier in the Fibre Channel volume plugin.

* [beta] Reclaim policy in StorageClass

  * You can now configure the reclaim policy in StorageClass, instead of defaulting to `delete` for dynamically provisioned volumes.

* [alpha] Volume resizing

  * You can now increase the size of a volume by calling the Kubernetes API.

  * For alpha, this feature increases only the size of the underlying volume. It does not support resizing the file system.

  * For alpha, volume resizing supports only Gluster volumes.

* [alpha] Provide capacity isolation and resource management for local ephemeral storage

  * You can now set container requests, container limits, and node allocatable reservations for the new `ephemeral-storage` resource.

  * The `ephemeral-storage` resource includes all the disk space a container might consume with container overlay or scratch.

* [alpha] Mount namespace propagation

  * The `VolumeMount.Propagation` field for `VolumeMount` in pod containers is now available.

  * You can now set `VolumeMount.Propagation` to `Bidirectional` to enable a particular mount for a container to propagate itself to the host or other containers.

* [alpha] Improve Flex volume deployment

  * Flex volume driver deployment is simplified in the following ways:

    * New driver files can now be automatically discovered and initialized without requiring a kubelet or controller-manager restart.

    * A sample DaemonSet to deploy Flexvolume drivers is now available.

* [prototype] Volume snapshots

  * You can now create a volume snapshot by calling the Kubernetes API.

  * Note that the prototype does not support quiescing before snapshot, so snapshots might be inconsistent.

  * In the prototype phase, this feature is external to the core Kubernetes. It's available at https://github.com/kubernetes-incubator/external-storage/tree/master/snapshot.

### Cluster Federation

You can now create a Federated Job that is automatically deployed to one or more federated clusters. Cluster selection and weighting references determine how Job parallelism and completions are spread across clusters. Federated Job status reflects the aggregate status across all underlying cluster jobs.

### Node Components

#### Autoscaling and Metrics

* Support for custom metrics in the Horizontal Pod Autoscaler is now at v1beta1. The associated metrics APIs (custom metrics and resource/master metrics) were also moved to v1beta1. For more information, see [Before Upgrading](#before-upgrading).

* `metrics-server` is now the recommended way to provide the resource
  metrics API. Deploy `metrics-server` as an add-on in the same way that you deploy Heapster.

##### Cluster Autoscaler

* Cluster autoscaler is now GA
* Cluster support size is increased to 1000 nodes
* Respect graceful pod termination of up to 10 minutes
* Handle zone stock-outs and failures
* Improve monitoring and error reporting

#### Container Runtime Interface (CRI)

* [alpha] Add a CRI validation test suite and CRI command-line tools. ([#292](https://github.com/kubernetes/features/issues/292), [@feiskyer](https://github.com/feiskyer))

* [stable] [cri-o](https://github.com/kubernetes-incubator/cri-o): CRI implementation for OCI-based runtimes [@mrunalp]
<<<<<<< HEAD
  * Pass all the Kubernetes end-to-end test suites.
=======
  * Passes all the Kubernetes 1.7 end-to-end conformance test suites.
  * Verification against Kubernetes 1.8 is planned soon after release.
>>>>>>> 0e524f3a

* [stable] [frakti](https://github.com/kubernetes/frakti): CRI implementation for hypervisor-based runtimes is now v1.1. [@feiskyer]

  * Enhance CNI plugin compatibility, supports flannel, calico, weave and so on.
  * Pass all CRI validation conformance tests and node end-to-end conformance tests.
  * Add experimental Unikernel support.

* [alpha] [cri-containerd](https://github.com/kubernetes-incubator/cri-containerd): CRI implementation for containerd is now v1.0.0-alpha.0, [@Random-Liu]

  * Feature complete. Support the full CRI API defined in v1.8.
  * Pass all the CRI validation tests and regular node end-to-end tests.
  * An ansible playbook is provided to configure a Kubernetes cri-containerd cluster with kubeadm.

* Add support in Kubelet to consume container metrics via CRI. [@yguo0905]
  * There are known bugs that result in errors when querying Kubelet's stats summary API. We expect to fix them in v1.8.1.

#### kubelet

* [alpha] Kubelet now supports alternative container-level CPU affinity policies by using the new CPU manager. ([#375](https://github.com/kubernetes/features/issues/375), [@sjenning](https://github.com/sjenning), [@ConnorDoyle](https://github.com/ConnorDoyle))

* [alpha] Applications may now request pre-allocated hugepages by using the new `hugepages` resource in the container resource requests. ([#275](https://github.com/kubernetes/features/issues/275), [@derekwaynecarr](https://github.com/derekwaynecarr))

* [alpha] Add support for dynamic Kubelet configuration. ([#281](https://github.com/kubernetes/features/issues/281), [@mtaufen](https://github.com/mtaufen))

* [alpha] Add the Hardware Device Plugins API. ([#368](https://github.com/kubernetes/features/issues/368), [@jiayingz], [@RenaudWasTaken])

* [stable] Upgrade cAdvisor to v0.27.1 with the enhancement for node monitoring. [@dashpole]

  * Fix journalctl leak
  * Fix container memory rss
  * Fix incorrect CPU usage with 4.7 kernel
  * OOM parser uses kmsg
  * Add hugepages support
  * Add CRI-O support

* Sharing a PID namespace between containers in a pod is disabled by default in version 1.8. To enable for a node, use the `--docker-disable-shared-pid=false` kubelet flag. Be aware that PID namespace sharing requires Docker version greater than or equal to 1.13.1.

* Fix issues related to the eviction manager.

* Fix inconsistent Prometheus cAdvisor metrics.

* Fix issues related to the local storage allocatable feature.

### Auth

* [GA] The RBAC API group has been promoted from v1beta1 to v1. No API changes were introduced.

* [beta] Advanced auditing has been promoted from alpha to beta. The webhook and logging policy formats have changed since alpha, and may require modification.

* [beta] Kubelet certificate rotation through the certificates API has been promoted from alpha to beta. RBAC cluster roles for the certificates controller have been added for common uses of the certificates API, such as the kubelet's.

* [beta] SelfSubjectRulesReview, an API that lets a user see what actions they can perform with a namespace, has been added to the authorization.k8s.io API group. This bulk query is intended to enable UIs to show/hide actions based on the end user, and for users to quickly reason about their own permissions.

* [alpha] Building on the 1.7 work to allow encryption of resources such as secrets, a mechanism to store resource encryption keys in external Key Management Systems (KMS) was introduced. This complements the original file-based storage and allows integration with multiple KMS. A Google Cloud KMS plugin was added and will be usable once the Google side of the integration is complete.

* Websocket requests may now authenticate to the API server by passing a bearer token in a websocket subprotocol of the form `base64url.bearer.authorization.k8s.io.<base64url-encoded-bearer-token>`. ([#47740](https://github.com/kubernetes/kubernetes/pull/47740) [@liggitt](https://github.com/liggitt))

* Advanced audit now correctly reports impersonated user info. ([#48184], [@CaoShuFeng](https://github.com/CaoShuFeng))

* Advanced audit policy now supports matching subresources and resource names, but the top level resource no longer matches the subresouce. For example "pods" no longer matches requests to the logs subresource of pods. Use "pods/logs" to match subresources. ([#48836](https://github.com/kubernetes/kubernetes/pull/48836), [@ericchiang](https://github.com/ericchiang))

* Previously a deleted service account or bootstrapping token secret would be considered valid until it was reaped. It is now invalid as soon as the `deletionTimestamp` is set. ([#48343](https://github.com/kubernetes/kubernetes/pull/48343), [@deads2k](https://github.com/deads2k); [#49057](https://github.com/kubernetes/kubernetes/pull/49057), [@ericchiang](https://github.com/ericchiang))

* The `--insecure-allow-any-token` flag has been removed from the API server. Users of the flag should use impersonation headers instead for debugging. ([#49045](https://github.com/kubernetes/kubernetes/pull/49045), [@ericchiang](https://github.com/ericchiang))

* The NodeRestriction admission plugin now allows a node to evict pods bound to itself. ([#48707](https://github.com/kubernetes/kubernetes/pull/48707), [@danielfm](https://github.com/danielfm))

* The OwnerReferencesPermissionEnforcement admission plugin now requires `update` permission on the `finalizers` subresource of the referenced owner in order to set `blockOwnerDeletion` on an owner reference. ([#49133](https://github.com/kubernetes/kubernetes/pull/49133), [@deads2k](https://github.com/deads2k))

* The SubjectAccessReview API in the `authorization.k8s.io` API group now allows providing the user uid. ([#49677](https://github.com/kubernetes/kubernetes/pull/49677), [@dims](https://github.com/dims))

* After a kubelet rotates its client cert, it now closes its connections to the API server to force a handshake using the new cert. Previously, the kubelet could keep its existing connection open, even if the cert used for that connection was expired and rejected by the API server. ([#49899](https://github.com/kubernetes/kubernetes/pull/49899), [@ericchiang](https://github.com/ericchiang))

* PodSecurityPolicies can now specify a whitelist of allowed paths for host volumes. ([#50212](https://github.com/kubernetes/kubernetes/pull/50212), [@jhorwit2](https://github.com/jhorwit2))

* API server authentication now caches successful bearer token authentication results for a few seconds. ([#50258](https://github.com/kubernetes/kubernetes/pull/50258), [@liggitt](https://github.com/liggitt))

* The OpenID Connect authenticator can now use a custom prefix, or omit the default prefix, for username and groups claims through the --oidc-username-prefix and --oidc-groups-prefix flags. For example, the authenticator can map a user with the username "jane" to "google:jane" by supplying the "google:" username prefix. ([#50875](https://github.com/kubernetes/kubernetes/pull/50875), [@ericchiang](https://github.com/ericchiang))

* The bootstrap token authenticator can now configure tokens with a set of extra groups in addition to `system:bootstrappers`. ([#50933](https://github.com/kubernetes/kubernetes/pull/50933), [@mattmoyer](https://github.com/mattmoyer))

* Advanced audit allows logging failed login attempts.
 ([#51119](https://github.com/kubernetes/kubernetes/pull/51119), [@soltysh](https://github.com/soltysh))

* A `kubectl auth reconcile` subcommand has been added for applying RBAC resources. When passed a file which contains RBAC roles, rolebindings, clusterroles, or clusterrolebindings, it will compute covers and add the missing rules. ([#51636](https://github.com/kubernetes/kubernetes/pull/51636), [@deads2k](https://github.com/deads2k))

### Cluster Lifecycle

#### kubeadm

* [beta] A new `upgrade` subcommand allows you to automatically upgrade a self-hosted cluster created with kubeadm. ([#296](https://github.com/kubernetes/features/issues/296), [@luxas](https://github.com/luxas))

* [alpha] An experimental self-hosted cluster can now easily be created with `kubeadm init`. Enable the feature by setting the SelfHosting feature gate to true: `--feature-gates=SelfHosting=true` ([#296](https://github.com/kubernetes/features/issues/296), [@luxas](https://github.com/luxas))
   * **NOTE:** Self-hosting will be the default way to host the control plane in the next release, v1.9

* [alpha] A new `phase` subcommand supports performing only subtasks of the full `kubeadm init` flow. Combined with fine-grained configuration, kubeadm is now more easily consumable by higher-level provisioning tools like kops or GKE. ([#356](https://github.com/kubernetes/features/issues/356), [@luxas](https://github.com/luxas))
   * **NOTE:** This command is currently staged under `kubeadm alpha phase` and will be graduated to top level in a future release.

#### kops

* [alpha] Added support for targeting bare metal (or non-cloudprovider) machines. ([#360](https://github.com/kubernetes/features/issues/360), [@justinsb](https://github.com/justinsb)).

* [alpha] kops now supports [running as a server](https://github.com/kubernetes/kops/blob/master/docs/api-server/README.md). ([#359](https://github.com/kubernetes/features/issues/359), [@justinsb](https://github.com/justinsb)).

* [beta] GCE support is promoted from alpha to beta. ([#358](https://github.com/kubernetes/features/issues/358), [@justinsb](https://github.com/justinsb)).

#### Cluster Discovery/Bootstrap

* [beta] The authentication and verification mechanism called Bootstrap Tokens is improved. Use Bootstrap Tokens to easily add new node identities to a cluster. ([#130](https://github.com/kubernetes/features/issues/130), [@luxas](https://github.com/luxas), [@jbeda](https://github.com/jbeda)).

#### Multi-platform

* [alpha] The Conformance e2e test suite now passes on the arm, arm64, and ppc64le platforms. ([#288](https://github.com/kubernetes/features/issues/288), [@luxas](https://github.com/luxas), [@mkumatag](https://github.com/mkumatag), [@ixdy](https://github.com/ixdy))

#### Cloud Providers

* [alpha] Support is improved for the pluggable, out-of-tree and out-of-core cloud providers. ([#88](https://github.com/kubernetes/features/issues/88), [@wlan0](https://github.com/wlan0))

### Network

#### network-policy

* [beta] Apply NetworkPolicy based on CIDR ([#50033](https://github.com/kubernetes/kubernetes/pull/50033), [@cmluciano](https://github.com/cmluciano))

* [beta] Support EgressRules in NetworkPolicy ([#51351](https://github.com/kubernetes/kubernetes/pull/51351), [@cmluciano](https://github.com/cmluciano))

#### kube-proxy ipvs mode

[alpha] Support ipvs mode for kube-proxy([#46580](https://github.com/kubernetes/kubernetes/pull/46580), [@haibinxie](https://github.com/haibinxie))

### API Machinery

#### kube-apiserver
* Fixed an issue with `APIService` auto-registration. This issue affected rolling restarts of HA API servers that added or removed API groups being served.([#51921](https://github.com/kubernetes/kubernetes/pull/51921))

* [Alpha] The Kubernetes API server now supports the ability to break large LIST calls into multiple smaller chunks. A client can specify a limit to the number of results to return. If more results exist, a token is returned that allows the client to continue the previous list call repeatedly until all results are retrieved.  The resulting list is identical to a list call that does not perform chunking, thanks to capabilities provided by etcd3.  This allows the server to use less memory and CPU when very large lists are returned. This feature is gated as APIListChunking and is not enabled by default. The 1.9 release will begin using this by default.([#48921](https://github.com/kubernetes/kubernetes/pull/48921))

* Pods that are marked for deletion and have exceeded their grace period, but are not yet deleted, no longer count toward the resource quota.([#46542](https://github.com/kubernetes/kubernetes/pull/46542))


#### Dynamic Admission Control

* Pod spec is mutable when the pod is uninitialized. The API server requires the pod spec to be valid even if it's uninitialized. Updating the status field of uninitialized pods is invalid.([#51733](https://github.com/kubernetes/kubernetes/pull/51733))

* Use of the alpha initializers feature now requires enabling the `Initializers` feature gate. This feature gate is automatically enabled if the `Initializers` admission plugin is enabled.([#51436](https://github.com/kubernetes/kubernetes/pull/51436))

* [Action required] The validation rule for metadata.initializers.pending[x].name is tightened. The initializer name must contain at least three segments, separated by dots. You can create objects with pending initializers and not rely on the API server to add pending initializers according to `initializerConfiguration`. If you do so, update the initializer name in the existing objects and the configuration files to comply with the new validation rule.([#51283](https://github.com/kubernetes/kubernetes/pull/51283))

* The webhook admission plugin now works even if the API server and the nodes are in two separate networks,for example, in GKE.
The webhook admission plugin now lets the webhook author use the DNS name of the service as the CommonName when generating the server cert for the webhook.
Action required:
Regenerate the server cert for the admission webhooks. Previously, the CN value could be ignored while generating the server cert for the admission webhook. Now you must set it to the DNS name of the webhook service: `<service.Name>.<service.Namespace>.svc`.([#50476](https://github.com/kubernetes/kubernetes/pull/50476))


#### Custom Resource Definitions (CRDs)
* [alpha] The CustomResourceDefinition API can now optionally
  [validate custom objects](https://kubernetes.io/docs/tasks/access-kubernetes-api/extend-api-custom-resource-definitions/#validation)
  based on a JSON schema provided in the CRD spec.
  Enable this alpha feature with the `CustomResourceValidation` feature gate in `kube-apiserver`.

#### Garbage Collector
* The garbage collector now supports custom APIs added via Custom Resource Definitions
  or aggregated API servers. The garbage collector controller refreshes periodically.
  Therefore, expect a latency of about 30 seconds between when an API is added and when
  the garbage collector starts to manage it.


#### Monitoring/Prometheus
* [action required] The WATCHLIST calls are now reported as WATCH verbs in prometheus for the apiserver_request_* series.  A new "scope" label is added to all apiserver_request_* values that is either 'cluster', 'resource', or 'namespace' depending on which level the query is performed at.([#52237](https://github.com/kubernetes/kubernetes/pull/52237))


#### Go Client
* Add support for client-side spam filtering of events([#47367](https://github.com/kubernetes/kubernetes/pull/47367))


## External Dependencies

Continuous integration builds use Docker versions 1.11.2, 1.12.6, 1.13.1,
and 17.03.2. These versions were validated on Kubernetes 1.8. However,
consult an appropriate installation or upgrade guide before deciding what
versions of Docker to use.

- Docker 1.13.1 and 17.03.2

    - Shared PID namespace, live-restore, and overlay2 were validated.

    - **Known issues**

        - The default iptables FORWARD policy was changed from ACCEPT to
          DROP, which causes outbound container traffic to stop working by
          default. See
          [#40182](https://github.com/kubernetes/kubernetes/issues/40182) for
          the workaround.

        - The support for the v1 registries was removed.

- Docker 1.12.6

    - Overlay2 and live-restore are not validated.

    - **Known issues**

        - Shared PID namespace does not work properly.
          ([#207](https://github.com/kubernetes/community/pull/207#issuecomment-281870043))

        - Docker reports incorrect exit codes for containers.
          ([#41516](https://github.com/kubernetes/kubernetes/issues/41516))

- Docker 1.11.2

    - **Known issues**

        - Kernel crash with Aufs storage driver on Debian Jessie
          ([#27885](https://github.com/kubernetes/kubernetes/issues/27885)).
          The issue can be identified by using the node problem detector.

        - File descriptor leak on init/control.
          ([#275](https://github.com/containerd/containerd/issues/275))

        - Additional memory overhead per container.
          ([#21737](https://github.com/kubernetes/kubernetes/pull/21737))

        - Processes may be leaked when Docker is repeatedly terminated in a short
          time frame.
          ([#41450](https://github.com/kubernetes/kubernetes/issues/41450))<|MERGE_RESOLUTION|>--- conflicted
+++ resolved
@@ -496,12 +496,9 @@
 * [alpha] Add a CRI validation test suite and CRI command-line tools. ([#292](https://github.com/kubernetes/features/issues/292), [@feiskyer](https://github.com/feiskyer))
 
 * [stable] [cri-o](https://github.com/kubernetes-incubator/cri-o): CRI implementation for OCI-based runtimes [@mrunalp]
-<<<<<<< HEAD
-  * Pass all the Kubernetes end-to-end test suites.
-=======
-  * Passes all the Kubernetes 1.7 end-to-end conformance test suites.
-  * Verification against Kubernetes 1.8 is planned soon after release.
->>>>>>> 0e524f3a
+
+  * Passed all the Kubernetes 1.7 end-to-end conformance test suites.
+  * Verification against Kubernetes 1.8 is planned soon after the release.
 
 * [stable] [frakti](https://github.com/kubernetes/frakti): CRI implementation for hypervisor-based runtimes is now v1.1. [@feiskyer]
 
