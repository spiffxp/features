# IPv4/IPv6 Dual-stack

## Table of Contents

<!-- toc -->
- [Release Signoff Checklist](#release-signoff-checklist)
- [Summary](#summary)
- [Motivation](#motivation)
  - [Goals](#goals)
  - [Non-Goals](#non-goals)
- [Proposal](#proposal)
  - [Implementation Plan](#implementation-plan)
  - [Awareness of Multiple IPs per Pod](#awareness-of-multiple-ips-per-pod)
  - [Required changes to Container Runtime Interface (CRI)](#required-changes-to-container-runtime-interface-cri)
    - [Versioned API Change: PodStatus v1 core](#versioned-api-change-podstatus-v1-core)
      - [Default Pod IP Selection](#default-pod-ip-selection)
    - [PodStatus Internal Representation](#podstatus-internal-representation)
    - [Maintaining Compatible Interworking between Old and New Clients](#maintaining-compatible-interworking-between-old-and-new-clients)
      - [V1 to Core (Internal) Conversion](#v1-to-core-internal-conversion)
      - [Core (Internal) to V1 Conversion](#core-internal-to-v1-conversion)
  - [Awareness of Multiple NodeCIDRs per Node](#awareness-of-multiple-nodecidrs-per-node)
    - [kubelet Startup Configuration for Dual-Stack Pod CIDRs](#kubelet-startup-configuration-for-dual-stack-pod-cidrs)
    - [kube-proxy Startup Configuration for Dual-Stack Pod CIDRs](#kube-proxy-startup-configuration-for-dual-stack-pod-cidrs)
    - ['kubectl get pods -o wide' Command Display for Dual-Stack Pod Addresses](#kubectl-get-pods--o-wide-command-display-for-dual-stack-pod-addresses)
    - ['kubectl describe pod ...' Command Display for Dual-Stack Pod Addresses](#kubectl-describe-pod--command-display-for-dual-stack-pod-addresses)
  - [Container Networking Interface (CNI) Plugin Considerations](#container-networking-interface-cni-plugin-considerations)
  - [Services](#services)
    - [Type NodePort, LoadBalancer, ClusterIP](#type-nodeport-loadbalancer-clusterip)
      - [Service Object Mutability Rules](#service-object-mutability-rules)
      - [Impact on pre-existing Services](#impact-on-pre-existing-services)
      - [Creating a New Single-Stack Service](#creating-a-new-single-stack-service)
      - [Creating a New Dual-Stack Service](#creating-a-new-dual-stack-service)
      - [NodePort Allocations](#nodeport-allocations)
    - [Type Headless services](#type-headless-services)
    - [Type ExternalName](#type-externalname)
  - [Endpoints](#endpoints)
  - [kube-proxy Operation](#kube-proxy-operation)
    - [kube-proxy Startup Configuration Changes](#kube-proxy-startup-configuration-changes)
      - [Multiple cluster CIDRs configuration](#multiple-cluster-cidrs-configuration)
  - [CoreDNS Operation](#coredns-operation)
  - [Ingress Controller Operation](#ingress-controller-operation)
    - [GCE Ingress Controller: Out-of-Scope, Testing Deferred For Now](#gce-ingress-controller-out-of-scope-testing-deferred-for-now)
    - [NGINX Ingress Controller - Dual-Stack Support for Bare Metal Clusters](#nginx-ingress-controller---dual-stack-support-for-bare-metal-clusters)
  - [Load Balancer Operation](#load-balancer-operation)
  - [Cloud Provider Plugins Considerations](#cloud-provider-plugins-considerations)
    - [Multiple cluster CIDRs configuration](#multiple-cluster-cidrs-configuration-1)
  - [Container Environment Variables](#container-environment-variables)
  - [Kubeadm Support](#kubeadm-support)
    - [Kubeadm Configuration Options](#kubeadm-configuration-options)
    - [Kubeadm-Generated Manifests](#kubeadm-generated-manifests)
  - [vendor/github.com/spf13/pflag](#vendorgithubcomspf13pflag)
  - [End-to-End Test Support](#end-to-end-test-support)
  - [User Stories](#user-stories)
  - [Risks and Mitigations](#risks-and-mitigations)
- [Implementation History](#implementation-history)
- [Alternatives](#alternatives)
  - [Dual-stack at the Edge](#dual-stack-at-the-edge)
  - [Variation: Single-Stack Service CIDRs](#variation-single-stack-service-cidrs)
    - [Changes Required](#changes-required)
- [Test Plan](#test-plan)
- [Graduation Criteria](#graduation-criteria)
- [Production Readiness Review Questionnaire](#production-readiness-review-questionnaire)
  - [Feature Enablement and Rollback](#feature-enablement-and-rollback)
  - [Rollout, Upgrade and Rollback Planning](#rollout-upgrade-and-rollback-planning)
  - [Monitoring Requirements](#monitoring-requirements)
  - [Dependencies](#dependencies)
  - [Scalability](#scalability)
  - [Troubleshooting](#troubleshooting)
<!-- /toc -->

## Release Signoff Checklist

**ACTION REQUIRED:** In order to merge code into a release, there must be an issue in [kubernetes/enhancements] referencing this KEP and targeting a release milestone **before [Enhancement Freeze](https://github.com/kubernetes/sig-release/tree/master/releases)
of the targeted release**.

For enhancements that make changes to code or processes/procedures in core Kubernetes i.e., [kubernetes/kubernetes], we require the following Release Signoff checklist to be completed.

Check these off as they are completed for the Release Team to track. These checklist items _must_ be updated for the enhancement to be released.

- [x] (R) Enhancement issue in release milestone, which links to KEP dir in [kubernetes/enhancements] (not the initial KEP PR)
- [x] (R) KEP approvers have approved the KEP status as `implementable`
- [x] (R) Design details are appropriately documented
- [x] (R) Test plan is in place, giving consideration to SIG Architecture and SIG Testing input
- [x] (R) Graduation criteria is in place
- [x] (R) Production readiness review completed
- [x] Production readiness review approved
- [x] "Implementation History" section is up-to-date for milestone
- [x] User-facing documentation has been created in [kubernetes/website], for publication to [kubernetes.io]
- [x] Supporting documentation—e.g., additional design documents, links to mailing list discussions/SIG meetings, relevant PRs/issues, release notes

**Note:** Any PRs to move a KEP to `implementable` or significant changes once it is marked `implementable` should be approved by each of the KEP approvers. If any of those approvers is no longer appropriate than changes to that list should be approved by the remaining approvers and/or the owning SIG (or SIG-arch for cross cutting KEPs).

**Note:** This checklist is iterative and should be reviewed and updated every time this enhancement is being considered for a milestone.

[kubernetes.io]: https://kubernetes.io/
[kubernetes/enhancements]: https://github.com/kubernetes/enhancements/issues
[kubernetes/kubernetes]: https://github.com/kubernetes/kubernetes
[kubernetes/website]: https://github.com/kubernetes/website

## Summary

This proposal adds IPv4/IPv6 dual-stack functionality to Kubernetes clusters.
This includes the following concepts:
- Awareness of multiple IPv4/IPv6 address assignments per pod
- Awareness of multiple IPv4/IPv6 address assignments per service
- Native IPv4-to-IPv4 in parallel with IPv6-to-IPv6 communications to, from,
  and within a cluster

## Motivation

The adoption of IPv6 has increased in recent years, and customers are
requesting IPv6 support in Kubernetes clusters. To this end, the support of
IPv6-only clusters was added as an alpha feature in Kubernetes Version 1.9.
Clusters can now be run in either IPv4-only, IPv6-only, or in a
"single-pod-IP-aware" dual-stack configuration. This "single-pod-IP-aware"
dual-stack support is limited by the following restrictions:
- Some CNI network plugins are capable of assigning dual-stack addresses on a
  pod, but Kubernetes is aware of only one address per pod.
- Kubernetes system pods (api server, controller manager, etc.) can have only
  one IP address per pod, and system pod addresses are either all IPv4 or all
  IPv6.
- Endpoints for services are either all IPv4 or all IPv6 within a cluster.
- Service IPs are either all IPv4 or all IPv6 within a cluster.

For scenarios that require legacy IPv4-only clients or services (either
internal or external to the cluster), the above restrictions mean that complex
and expensive IPv4/IPv6 transition mechanisms (e.g. NAT64/DNS64, stateless
NAT46, or SIIT/MAP) will need to be implemented in the data center networking.

One path to adding transition mechanisms would be to modify Kubernetes to
provide support for IPv4 and IPv6 communications in parallel, for both pods and
services, throughout the cluster (a.k.a. "full" dual-stack).

A second, simpler alternative, which is a variation to the "full" dual-stack
model, would be to provide dual-stack addresses for pods and nodes, but
restrict service IPs to be single-family (i.e. allocated from a single service
CIDR). In this case, service IPs in a cluster would be either all IPv4 or all
IPv6, as they are now. Please refer to the "Variation: Single-Stack Service
CIDRs" section under "Alternatives" below).

This proposal aims to add "full" dual-stack support to Kubernetes clusters,
providing native IPv4-to-IPv4 communication and native IPv6-to-IPv6
communication to, from and within a Kubernetes cluster.

### Goals

- Pod Connectivity: IPv4-to-IPv4 and IPv6-to-IPv6 access between pods
- Access to External Servers: IPv4-to-IPv4 and IPv6-to-IPv6 access from pods to
  external servers
- NGINX Ingress Controller Access: Access from IPv4 and/or IPv6 external
  clients to Kubernetes services via the Kubernetes NGINX Ingress Controller.
- Dual-stack support for Kubernetes service IPs, NodePorts, and ExternalIPs
- Functionality tested with the Bridge CNI plugin, PTP CNI plugin, and
  Host-Local IPAM plugins as references
- Maintain backwards-compatible support for IPv4-only and IPv6-only clusters

### Non-Goals

- Cross-family connectivity: IPv4-to-IPv6 and IPv6-to-IPv4 connectivity is
  considered outside of the scope of this proposal. (As a possible future
  enhancement, the Kubernetes NGINX ingress controller could be modified to
  load balance to both IPv4 and IPv6 addresses for each endpoint. With such a
  change, it's possible that an external IPv4 client could access a Kubernetes
  service via an IPv6 pod address, and vice versa).
- CNI network plugins: Some plugins other than the Bridge, PTP, and Host-Local
  IPAM plugins may support Kubernetes dual-stack, but the development and
  testing of dual-stack support for these other plugins is considered outside
  of the scope of this proposal.
- Multiple IPs within a single family: Code changes will be done in a way to
  facilitate future expansion to more general multiple-IPs-per-pod and
  multiple-IPs-per-node support. However, this initial release will impose
  "dual-stack-centric" IP address limits as follows:
  - Pod addresses: 1 IPv4 address and 1 IPv6 addresses per pod maximum
  - Service addresses: 1 IPv4 address and 1 IPv6 addresses per service maximum
- External load balancers: Load-balancer providers will be expected to update
  their implementations.
- Dual-stack support for Kubernetes orchestration tools other than kubeadm
  (e.g. miniKube, KubeSpray, etc.) are considered outside of the scope of this
  proposal. Communication about how to enable dual-stack functionality will be
  documented appropriately in-order so that aformentioned tools may choose to
  enable it for use.
- Enable Kubernetes api-server dual-stack addresses listening and binding. Additionally
  enable dual-stack for Kubernetes default service.

## Proposal

In order to support dual-stack in Kubernetes clusters, Kubernetes needs to have
awareness of and support dual-stack addresses for pods and nodes. Here is a
summary of the proposal (details follow in subsequent sections):

- Kubernetes needs to be made aware of multiple IPs per pod (limited to one
  IPv4 and one IPv6 address per pod maximum).
- Link Local Addresses (LLAs) on a pod will remain implicit (Kubernetes will
  not display nor track these addresses).
- Service Cluster IP Range `--service-cluster-ip-range=` will support the
  configuration of one IPv4 and one IPV6 address block).
- Service IPs will be allocated from one or both IP families as requested by
  the Service `spec` OR from the first configured address range if the service
  expresses nothing about IP families.
- Backend pods for a service can be dual-stack.
- Endpoints (not EndpointSlice) addresses will match the first address family
  allocated to the Service (eg. An IPv6 Service IP will only have IPv6
  Endpoints)
- EndpointSlices will support endpoints of both IP families.
- Kube-proxy iptables mode needs to drive iptables and ip6tables in parallel.
  Support includes:
  - Service IPs: IPv4 and IPv6 family support
  - NodePort: Support listening on both IPv4 and IPv6 addresses
  - ExternalIPs: Can be IPv4 or IPv6
- Kube-proxy IPVS mode will support dual-stack functionality similar to
  kube-proxy iptables mode as described above. IPVS kube-router support for
  dual-stack, on the other hand, is considered outside of the scope of this
  proposal.
- The pod status API changes will leave room for per-IP metadata for future
  Kubernetes enhancements.  The metadata and enhancements themselves are out of
  scope.
- Kubectl commands and output displays will need to be modified for dual-stack.
- Kubeadm support will need to be added to enable spin-up of dual-stack
  clusters. Kubeadm support is required for implementing dual-stack continuous
  integration (CI) tests.
- New e2e test cases will need to be added to test parallel IPv4/IPv6
  connectivity between pods, nodes, and services.

### Implementation Plan

Given the scope of this enhancement, it has been suggested that we break the
implementation into discrete phases that may be spread out over the span of
many release cycles. The phases are as follows:

Phase 1 (Kubernetes 1.16)
- API type modifications
   - Kubernetes types
   - CRI types
- dual-stack pod networking (multi-IP pod)
- kubenet multi-family support

Phase 2 (Kubernetes 1.16)
- Multi-family services including kube-proxy
- Working with a CNI provider to enable dual-stack support
- Update component flags to support multiple `--bind-address`

Phase 3 (Planned Kubernetes 1.17)
- Kube-proxy iptables support for dual-stack
- Downward API support for Pod.Status.PodIPs
- Test e2e CNI plugin support for dual-stack
- Pod hostfile support for IPv6 interface address
- Kind support for dual-stack
- e2e testing
- EndpointSlice API support in kube-proxy for dual-stack (IPVS and iptables)
- Dual-stack support for kubeadm
- Expand container runtime support (containerd, CRI-O)

Phase 4 and beyond
- Adapting to feedback from earlier phases
- External dependencies, eg. cloud-provider, CNI, CRI, CoreDNS etc...

### Awareness of Multiple IPs per Pod

Since Kubernetes Version 1.9, Kubernetes users have had the capability to use
dual-stack-capable CNI network plugins (e.g. Bridge + Host Local, Calico,
etc.), using the [0.3.1 version of the CNI Networking Plugin
API](https://github.com/containernetworking/cni/blob/spec-v0.3.1/SPEC.md), to
configure multiple IPv4/IPv6 addresses on pods. However, Kubernetes currently
captures and uses only IP address from the pod's main interface.

This proposal aims to extend the Kubernetes Pod Status and the Pod Network
Status API so that Kubernetes can track and make use of one or many IPv4
addresses and one or many IPv6 address assignment per pod.

CNI provides list of IPs and their versions. Kubernetes currently just chooses
to ignore this and use a single IP. This means this struct will need to follow
the pod.Pod IP style of primary IP as is, and another slice of IPs, having
Pod.IPs[0] == Pod.IP which will look like the following:

```
    type PodNetworkStatus struct {
      metav1.TypeMeta `json:",inline"`

      // IP is the primary IPv4/IPv6 address of the pod. Among other things it is the address that -
      //   - kube expects to be reachable across the cluster
      //   - service endpoints are constructed with
      //   - will be reported in the PodStatus.PodIP field (will override the IP reported by docker)
      IP net.IP `json:"ip" description:"Primary IP address of the pod"`
            IPs  []net.IP `json:"ips" description:"list of ips"`
    }
```

CNI as of today does not provide additional metadata to the IP. So this
Properties field - speced in this KEP - will not be added until CNI spec includes
properties. Although in theory we can copy the interface name, gateway etc.
into this Properties map.

For health/liveness/readiness probe support, the default behavior will not
change and [the default PodIP](#Default Pod IP Selection) will be used in case
that no host will be passed as a parameter to the probe. This will simplify the
logic in favor of avoiding false positives or negatives on the health checks,
with the disadvantage that it will not be able to use secondary IPs.
This means that applications must always listen in the Pod default IP in
order to use healthchecks.

### Required changes to Container Runtime Interface (CRI)

The PLEG loop + status manager of kubelet makes an extensive use of
PodSandboxStatus call to wire up PodIP to api server, as a patch call to Pod
Resources. The problem with this is the response message wraps
PodSandboxNetworkStatus struct and this struct only carries one IP. This will
require a change similar to the change described above. We will work with the
CRI team to coordinate this change.

```
    type PodSandboxNetworkStatus struct {
      // IP address of the PodSandbox.
      Ip string `protobuf:"bytes,1,opt,name=ip,proto3" json:"ip,omitempty"`
            Ips []string `protobuf:"bytes,1,opt,name=ip,proto3" json:"ip,omitempty"`
    }
```

The Kubelet must respect the the order of the IPs returned by the runtime.

#### Versioned API Change: PodStatus v1 core

In order to maintain backwards compatibility for the core V1 API, this proposal
retains the existing (singular) "PodIP" field in the core V1 version of the
[PodStatus V1 core
API](https://kubernetes.io/docs/reference/generated/kubernetes-api/v1.10/#podstatus-v1-core),
and adds a new array of structures that store pod IPs along with associated
metadata for that IP. The metadata for each IP (refer to the "Properties" map
below) will not be used by the dual-stack feature, but is added as a
placeholder for future enhancements, e.g. to allow CNI network plugins to
indicate to which physical network that an IP is associated. Retaining the
existing "PodIP" field for backwards compatibility is in accordance with the
[Kubernetes API change
quidelines](https://github.com/kubernetes/community/blob/master/contributors/devel/sig-architecture/api_changes.md).

```
    // Default IP address allocated to the pod. Routable at least within the
    // cluster. Empty if not yet allocated.
    PodIP string `json:"podIP,omitempty" protobuf:"bytes,6,opt,name=podIP"`

    // IP address information for entries in the (plural) PodIPs slice.
    // Each entry includes:
    //    IP: An IP address allocated to the pod. Routable at least within
    //        the cluster.
    type PodIP struct {
        IP string
    }

    // IP addresses allocated to the pod. This list
    // is inclusive, i.e. it includes the default IP address stored in the
    // "PodIP" field, and this default IP address must be recorded in the
    // 0th entry (PodIPs[0]) of the slice. The list is empty if no IPs have
    // been allocated yet.
    PodIPs []PodIP `json:"podIPs,omitempty" protobuf:"bytes,6,opt,name=podIPs"`
```

##### Default Pod IP Selection

Older servers and clients that were built before the introduction of full
dual-stack will only be aware of and make use of the original, singular PodIP
field above. It is therefore considered to be the default IP address for the
pod. When the PodIP and PodIPs fields are populated, the PodIPs[0] field must
match the (default) PodIP entry. If a pod has both IPv4 and IPv6 addresses
allocated, then the IP address chosen as the default IP address will match the
IP family of the cluster's configured service CIDR. For example, if the service
CIDR is IPv4, then the IPv4 address will be used as the default address.

#### PodStatus Internal Representation

The PodStatus internal representation will be modified to use a slice of
PodIP structs rather than a singular IP ("PodIP"):

```
    // IP address information. Each entry includes:
    //    IP: An IP address allocated to the pod. Routable at least within
    //        the cluster.
    // Empty if no IPs have been allocated yet.
    type PodIP struct {
        IP string
    }

    // IP addresses allocated to the pod with associated metadata.
    PodIPs []PodIP `json:"podIPs,omitempty" protobuf:"bytes,6,opt,name=podIPs"`
```

This internal representation should eventually become part of a versioned API
(after a period of deprecation for the singular "PodIP" field).

#### Maintaining Compatible Interworking between Old and New Clients

Any Kubernetes API change needs to consider consistent interworking between a
possible mix of clients that are running old vs. new versions of the API. In
this particular case, however, there is only ever one writer of the PodStatus
object, and it is the API server itself. Therefore, the API server does not
have an absolute requirement to implement any safeguards and/or fixups between
the singular PodIP and the plural PodIPs fields as described in the guidelines
for pluralizing singular API fields that is included in the [Kubernetes API
change
quidelines](https://github.com/kubernetes/community/blob/master/contributors/devel/sig-architecture/api_changes.md).

However, as a defensive coding measure and for future-proofing, the following
API version translation logic will be implemented for the PodIP/PodIPs fields:

##### V1 to Core (Internal) Conversion

- If only V1 PodIP is provided:
  - Copy V1 PodIP to core PodIPs[0]
- Else if only V1 PodIPs[] is provided: # Undetermined as to whether this can actually happen (@thockin)
  - Copy V1 PodIPs[] to core PodIPs[]
- Else if both V1 PodIP and V1 PodIPs[] are provided:
  - Verify that V1 PodIP matches V1 PodIPs[0]
  - Copy V1 PodIPs[] to core PodIPs[]
- Delete any duplicates in core PodIPs[]

##### Core (Internal) to V1 Conversion

  - Copy core PodIPs[0] to V1 PodIP
  - Copy core PodIPs[] to V1 PodIPs[]

### Awareness of Multiple NodeCIDRs per Node

As with PodIP, corresponding changes will need to be made to NodeCIDR. These
changes are essentially the same as the aformentioned PodIP changes which
create the pularalization of NodeCIDRs to a slice rather than a singular and
making those changes across the internal representation and v1 with associated
conversations.

#### kubelet Startup Configuration for Dual-Stack Pod CIDRs

The existing "--pod-cidr" option for the [kubelet startup
configuration](https://kubernetes.io/docs/reference/command-line-tools-reference/kubelet/)
will be modified to support multiple IP CIDRs in a comma-separated list (rather
than a single IP string), i.e.:

```
  --pod-cidr  ipNetSlice   [IP CIDRs, comma separated list of CIDRs, Default: []]
```

Only one CIDR or two CIDRs, one of each IP family, will be used; other cases
will be invalid.

#### kube-proxy Startup Configuration for Dual-Stack Pod CIDRs

The existing "cluster-cidr" option for the [kube-proxy startup
configuration](https://kubernetes.io/docs/reference/command-line-tools-reference/kube-proxy/)
will be modified to support multiple cluster CIDRs in a comma-separated list
(rather than a single IP string), i.e:

```
  --cluster-cidr  ipNetSlice   [IP CIDRs, comma separated list of CIDRs, Default: []]
```

Only one CIDR or two CIDRs, one of each IP family, will be used; other cases
will be invalid.

#### 'kubectl get pods -o wide' Command Display for Dual-Stack Pod Addresses

The output for the 'kubectl get pods -o wide' command will not need
modification and will only display the primary pod IP address as determined by
the first IP address block configured via the `--cluster-cidr=` on
kube-controller-manager. eg. The following is expected output for a cluster is
configured with an IPv4 address block as the first configured via the
`--cluster-cidr=` on kube-controller-manager:

```
       kube-master# kubectl get pods -o wide
       NAME               READY     STATUS    RESTARTS   AGE       IP                          NODE
       nginx-controller   1/1       Running   0          20m       10.244.2.7                  n01
       kube-master#
```

For comparison, here expected output for a cluster is configured with an IPv6
address block as the first configured via the `--cluster-cidr=` on
kube-controller-manager:

```
       kube-master# kubectl get pods -o wide
       NAME               READY     STATUS    RESTARTS   AGE       IP                          NODE
       nginx-controller   1/1       Running   0          20m       fd00:db8:1::2               n01
       kube-master#
```

#### 'kubectl describe pod ...' Command Display for Dual-Stack Pod Addresses

The output for the 'kubectl describe pod ...' command will need to be modified
to display a list of IPs for each pod, e.g.:

```
       kube-master# kubectl describe pod nginx-controller
       .
       .
       .
        IP:           10.244.2.7
        IPs:
          IP:           10.244.2.7
          IP:           fd00:200::7
       .
       .
       .
```

### Container Networking Interface (CNI) Plugin Considerations

This feature requires the use of the [CNI Networking Plugin API version
0.3.1](https://github.com/containernetworking/cni/blob/spec-v0.3.1/SPEC.md) or
later. The dual-stack feature requires no changes to this API.

The versions of CNI plugin binaries that must be used for proper dual-stack
functionality (and IPv6 functionality in general) depend upon the version of
the container runtime that is used in the cluster nodes (see [CNI issue
#531](https://github.com/containernetworking/cni/issues/531) and [CNI plugins
PR #113](https://github.com/containernetworking/plugins/pull/113)):

### Services

Services depend on `--service-cluster-ip-range` for `ClusterIP` assignment. A
dual-stack cluster can have this flag configured as either
`--services-cluster-ip-range=<cidr>,<cidr>` or
`--services-cluster-ip-range=<cidr>`. The following rules apply:

1. The maximum allowed number of CIDRs in this flag is two. Attempting to use
   more than two CIDRs will generate failures during startup.
2. When configured with two CIDRs then the values are expected to have
   different IP families. e.g
   `--service-cluster-ip-range=<ipv4-cidr>,<ipv6-cidr>` or
   `--service-cluster-ip-range=<ipv6-cidr>,<ipv4-cidr>`. Attempting to
   configure a cluster with two CIDRs of the same family will generate failures
   during startup.
3. It is possible to have a "partially-dual-stack" cluster, with dual-stack pod
   networking but only a single service CIDR. This means that pods in the
   cluster will be able to send and receive traffic on both IP families, but
   services which use the `clusterIP` or `ClusterIPs` field will only be able
   to use the IP family of this flag.
4. When upgrading a cluster to dual-stack, the first element of the
   `--service-cluster-ip-range` flag MUST NOT change IP families.  As an
   example, an IPv4 cluster can safely be upgraded to use
   `--service-cluster-ip-range=<ipv4-cidr>,<ipv6-cidr>`, but can not safely be
   changed to `--service-cluster-ip-range=<ipv6-cidr>,<ipv4-cidr>`.
5. The first CIDR entry of `--service-cluster-ip-range` is considered the
   cluster's default service address family.
6. Attempting to allocate `ClusterIP` or `ClusterIPs` from an IP address family
   that is not configured on the cluster will result in an error.

> The below discussion assumes that `EndpointSlice and EndpointSlice
> Controller`  will allow dual-stack endpoints, the existing Endpoints
> controller will remain single-stack. That means enabling dual-stack services
> by having more than one entry in `--service-cluster-ip-range` without
> enabling `EndpointSlice` feature gate will result in validation failures
> during startup.

#### Type NodePort, LoadBalancer, ClusterIP

In a dual-stack cluster, Services can be:
1. Single-Stack: service IP are allocated (or reserved, if provided by user)
   from the first or the second CIDR (if configured) entry as configured using
   `--service-cluster-ip-range` flag, in this scenario services will have a
   single allocated `ClusterIP` (also set in `ClusterIPs`).
2. Dual-Stack (optional): service IP is allocated (or reserved, if provided by
   user) from both the first and the second CIDR (if configured) entries. In
   this scenario services will have one or two assigned `ClusterIPs`. If the
   cluster is not configured for dual-stack then  the resulting service will be
   created as a single-stack and `ClusterIP/ClusterIPs` will be assigned from a
   single family.
3. Dual-Stack (required): if the cluster is not configured for dual-stack then
   service creation will fail. If the cluster is configured for dual-stack the
   resulting service will carry two `ClusterIPs`.

The above is achieved using the following changes to Service api.
1. Add a `spec.ipFamilyPolicy` optional field with `SingleStack`, `PreferDualStack`,
   and `RequireDualStack` as possible values.
2. Add a `spec.ipFamilies[]` optional field with possible values of
   `nil`, `["IPv4"]`, `["IPv6"]`, `["IPv4", "IPv6"]`, or `["IPv6", "IPv4"]`.
   This field identifies the desired IP families of a service. The apiserver
   will reject the service creation request if the specified IP family is not
   supported by the cluster. Further dependency and validation on this field is
   described below.
3. Add a `spec.clusterIPs[]` field that follows the same rules as
   `status.PodIPs/status.PodIP`. Maximum entries in this array is two entries
   of two different IP address families. Semantically `spec.clusterIP` will be
   referred as the `Primary Service IP`.

> We expect most users to specify as little as possible when creating a
> Service, but they may specify exact IP families or even IP addresses.
> Services are expected to be internally consistent whenever values for the
> optional fields are provided. For example, a service which requests
>  `spec.ipFamilies : ["IPv4"]` and `spec.clutserIPs: ["<ipv6>" ]` is
>  considered invalid because `ipFamilies[0]` does not match `ClusterIPs[0]`.

The rules that govern these fields are described in the below sections

##### Service Object Mutability Rules

The existing mutability rules will remain as is. Services can not
change their `clusterIP` (aka `clusterIPs[0]`) - this is considered as
`Service Primary ClusterIP`, Services can still change `type`s as before (e.g.
from `ClusterIP` to `ExternalName`). The following are additional immutability
rules

1. Services can change from `Single-Stack` to `Dual-Stack (required)` or `Dual
   Stack (optional)` as described below.
2. Services can also change `Dual-Stack` to `Single-Stack`.
3. Services can not change the primary service IP `spec.clusterIP` or
   `spec.clusterIPs[0]` because this will break existing mutability rules. This
   also apply even changing a service from `Single-Stack` to `Dual-Stack` or
   the other way around.

##### Impact on pre-existing Services

Services which existed before this feature will not be changed, and when read
through an updated apiserver will appear as single-stack Services, with
`spec.ipFamilies` set to the cluster's default service address family. The above applies
on all types of services except

1. Headless services with no selector: they will be defaulted to `spec.ipFamilyPolicy: PreferDualStack`
and `spec.IPFamilies[ 'IPv4', 'IPv6']`.
2. `ExternalName` services: they will be defaulted to `nil` to all the new fields

##### Creating a New Single-Stack Service

Users who want to create a new single-stack Service can create it using one of
the following methods (in increasing specificity):
1. Do not set `spec.ipFamilyPolicy`, `spec.ipFamilies`, or `spec.clusterIPs`
   fields. The apiserver will default `spec.ipFamilyPolicy` to `SingleStack`, will
   assign `spec.ipFamilies` to the cluster's default IP family, and will
   allocate a `clusterIP` of that same family.
2. Set `spec.ipFamilyPolicy:` to `SingleStack` and do not set `spec.ipFamilies`, or
   `spec.clusterIPs`.  This is the same as case 1, above
3. Either do not set `spec.ipFamilyPolicy` or set it to `SingleStack` and
   `spec.ipFamilies` to a one-element list containing a valid IP family value.
   The apiserver will default `spec.ipFamilyPolicy: SingleStack`. And it will try to
   allocate a `clusterIP` of the specified family.  It will fail the
   request if the requested IP family is not configured on the cluster.
4. Either do not set `spec.ipFamilyPolicy` or set it to `SingleStack`, either do not
   set `spec.ipFamilies` or set to to a valid IP family value, and set
   `spec.clusterIPs` to a valid IP address.  Assuming that all specified values
   are internally consistent, the apiserver will default `spec.ipFamilyPolicy:
   SingleStack` and `spec.ipFamilies: ['family-of-clusterIPs[0]']`. It will fail the
   request if the IP family is not configured on the cluster, if the IP is out
   of CIDR range, or if the IP is already allocated to a different service.

The below are examples that follow the above rules.

Given a cluster that is configured with --service-cluster-ip-range=<ipv4-cidr>
or --service-cluster-ip-range=<ipv4-cidr>,<ipv6-cidr>:

This input:

```yaml
apiVersion: v1
kind: Service
metadata:
  name: my-service
spec:
  type: ClusterIP
  selector:
    app: MyApp
  ports:
    - protocol: TCP
      port: 80
      targetPort: 9376
```

...produces this result:

```yaml
apiVersion: v1
kind: Service
metadata:
  name: my-service
spec:
  type: ClusterIP
  selector:
    app: MyApp
  ports:
    - protocol: TCP
      port: 80
      targetPort: 9376
  ipFamilyPolicy: SingleStack # defaulted
  ipFamilies:                 # defaulted
    - IPv4
  clusterIP: 1.2.3.4          # allocated
  clusterIPs:                 # allocated
    - 1.2.3.4
```

If that cluster were configured for IPv6-only (single-stack) or IPv6 first
(dual-stack) it would have resulted in:

```yaml
apiVersion: v1
kind: Service
metadata:
  name: my-service
spec:
  type: ClusterIP
  selector:
    app: MyApp
  ports:
    - protocol: TCP
      port: 80
      targetPort: 9376
  ipFamilyPolicy: SingleStack # defaulted
  ipFamilies:                 # defaulted
    - IPv6
  clusterIP: 2001::1          # allocated
  clusterIPs:                 # allocated
    - 2001::1
 ```

A user can be more prescriptive about which IP family they want.  This input:

```yaml
apiVersion: v1
kind: Service
metadata:
  name: my-service
spec:
  type: ClusterIP
  selector:
    app: MyApp
  ports:
    - protocol: TCP
      port: 80
      targetPort: 9376
  ipFamilies: # set by user
    - IPv6
```

...produces this result, assuming the cluster has IPv6 available:

```yaml
apiVersion: v1
kind: Service
metadata:
  name: my-service
spec:
  type: ClusterIP
  selector:
    app: MyApp
  ports:
    - protocol: TCP
      port: 80
      targetPort: 9376
  ipFamilyPolicy: SingleStack # defaulted
  ipFamilies:                 # set by user
    - IPv6
  clusterIP: 2001::1          # allocated
  clusterIPs:
    - 2001::1
```

> It is assumed that any service created with `spec.ipFamilyPolicy: nil` is
> single-stack. Users can change this behavior using admission control web
> hooks, if they want to default services to dual-stack.

##### Creating a New Dual-Stack Service

Users can create dual-stack services according to the following methods (in
increasing specificity):
- If the user *prefers* dual-stack (if available, service creation will not fail if
  the cluster is not configured for dual-stack) then they can do one of the
  following:
  1. Set `spec.ipFamilyPolicy` to `PreferDualStack` and do not set `spec.ipFamilies` or
     `spec.clusterIPs`. The apiserver will set `spec.ipFamilies` according to
     how the cluster is configured, and will allocate IPs according to those
     families.
  2. Set `spec.ipFamilyPolicy` to `PreferDualStack`, set `spec.ipFamilies` to one IP
     family, and do not set `spec.clusterIPs`. The apiserver will set
     `spec.ipFamilies` to the requested family if it is available (otherwise it
     will fail) and the alternate family if dual-stack is configured, and will
     allocate IPs according to those families.
  3. Set `spec.ipFamilyPolicy` to `PreferDualStack`, either do not set `spec.ipFamilies`
     or set it to one IP family, and set `spec.clusterIPs` to one IP.
     The apiserver will default `spec.ipFamilies` to the family of
     `clusterIPs[0]` and the alternate family if dual-stack is configured, will
     reserve the specified IP if possible, and will allocate a second IP of the
     alternate family if dual-stack is configured.
- If the user *requires* dual-stack service (service creation will fail if cluster
  is not configured for dual-stack) then they can do one of the following:
  1. set `spec.ipFamilyPolicy` to `RequireDualStack` and apiserver will default
     `spec.ipFamilies` to ip families configured on cluster and will allocate IPs
    accordingly.
  2. Either don't set `spec.ipFamilyPolicy` or set it to `RequireDualStack`, and set
     `spec.ipFamilies` to the two IP families in any order.
  3. Either don't set `spec.ipFamilyPolicy` or set it to `RequireDualStack`, and set
     `spec.clusterIPs` to any two IPs of different families, in any order.

The below are sample services that demonstrate the above rules.

Given a cluster configured for dual-stack as `<ipv4-cidr>,<ipv6-cidr>`, this
input:

```yaml
apiVersion: v1
kind: Service
metadata:
  name: my-service
spec:
  type: ClusterIP
  selector:
    app: MyApp
  ports:
    - protocol: TCP
      port: 80
      targetPort: 9376
  ipFamilyPolicy: RequireDualStack # set by user
  ipFamilies:                      # set by user
    - IPv4
    - IPv6
```

...will produce this result:

```yaml
apiVersion: v1
kind: Service
metadata:
  name: my-service
spec:
  type: ClusterIP
  selector:
    app: MyApp
  ports:
    - protocol: TCP
      port: 80
      targetPort: 9376
  ipFamilyPolicy: RequireDualStack # set by user
  ipFamilies:                      # set by user
    - IPv4
    - IPv6
  clusterIP: 1.2.3.4               # allocated
  clusterIPs:                      # allocated
    - 1.2.3.4
    - 2001::1
```

If the cluster had not been configured for dual-stack, this would have failed.
The user could have specified `ipFamilies` in the alternate order, and the
allocated `clusterIPs` would have switched, too.

This input:

```yaml
apiVersion: v1
kind: Service
metadata:
  name: my-service
spec:
  type: ClusterIP
  selector:
    app: MyApp
  ports:
    - protocol: TCP
      port: 80
      targetPort: 9376
  ipFamilyPolicy: PreferDualStack # set by user
```

...would produce the following result on a single-stack IPv6 cluster:

```yaml
apiVersion: v1
kind: Service
metadata:
  name: my-service
spec:
  type: ClusterIP
  selector:
    app: MyApp
  ports:
    - protocol: TCP
      port: 80
      targetPort: 9376
  ipFamilyPolicy: PreferDualStack # set by user
  ipFamilies:                      # defaulted
    - IPv6                         # note: single entry
  clusterIP: 2001::1               # allocated
  clusterIPs:                      # allocated
    - 2001::1                      # note: single entry
```

On an IPv6-IPv4  dual-stack cluster it would have produced:

```yaml
apiVersion: v1
kind: Service
metadata:
  name: my-service
spec:
  type: ClusterIP
  selector:
    app: MyApp
  ports:
    - protocol: TCP
      port: 80
      targetPort: 9376
  ipFamilyPolicy: PreferDualStack # set by user
  ipFamilies:                      # defaulted
    - IPv6                         # note: two entries
    - IPv4
  clusterIP: 2001::1               # allocated
  clusterIPs:                      # allocated
    - 2001::1                      # note: two entries
    - 1.2.3.4
```

##### NodePort Allocations

NodePort reservations will apply across both families. That means a
reservation of `NodePort: 12345` will happen on both families, irrespective
of the IP family of the service. A single service which is dual-stack may use
the same NodePort on both families.  `kube-proxy` will ensure that traffic is
routed according to the families assigned for services.

#### Type Headless services

1. For Headless with selector, the value of `spec.ipFamilies` will drive the
   endpoint selection. Endpoints will use the value of `ipFamiles[0]`.
   EndpointSlices will use endpoints with all IP families of the Service. This
   value is expected to match cluster configuration. i.e. creating  service with
   a family not configured on server will generate an error.
2. For Headless without selector the values of `spec.ipFamilyPolicy` and
   `spec.ipFamilies` are semantically validated for correctness but are not
   validated against cluster configuration. This means a headless service without
   selectors can have IP families that are not configured on server.

> headless services with no selectors that are not providing values for `ipFamilies`
  and/or `ipfamilyPolicy` apiserver will default to `IPFamilyPolicy: PreferDualStack`
  and `IPFamilies: ["IPv4", "IPv6"]`. If the service have `SingleStack` set to
  `IPFamilyPolicy` the following will be set `IPFamilies: [$cluster_default_family]`

#### Type ExternalName

For ExternalName service the value of `spec.ipFamilyPolicy` and
`spec.ipFamilies` is expected to be `nil`. Any other value for these fields
will cause validation errors. The previous rule does not apply on conversion. apiserver
will automatically set `spec.ipFamilyPolicy` and `spec.ipFamilies` to nil when converting
`ClusterIP` service to `ExternalName` service.

### Endpoints

The current [Kubernetes Endpoints
API](https://kubernetes.io/docs/reference/generated/kubernetes-api/v1.10/#endpoints-v1-core)
(i.e. before the addition of the dual-stack feature), supports only a single IP
address per endpoint. With the addition of the dual-stack feature, pods serving
as backends for Kubernetes services may now have both IPv4 and IPv6 addresses.
This presents a design choice of how to represent such dual-stack endpoints in
the Endpoints API. Two choices worth considering would be:
- 2 single-family endpoints per backend pod: Make no change to the [Kubernetes
  Endpoints
  API](https://kubernetes.io/docs/reference/generated/kubernetes-api/v1.10/#endpoints-v1-core).
  Treat each IPv4/IPv6 address as separate, distinct endpoints, and include
  each address in the comma-separated list of addresses in an 'Endpoints' API
  object.
- 1 dual-stack endpoint per backend pod: Modify the [Kubernetes Endpoints
  API](https://kubernetes.io/docs/reference/generated/kubernetes-api/v1.10/#endpoints-v1-core)
  so that each endpoint can be associated with a pair of IPv4/IPv6 addresses.

Given a phased approach, the 2 single-family endpoint approach represents the
least disruptive change. Services will select only the endpoints that match the
`spec.ipFamily` defined in the Service.

For example, for a Service named `my-service` that has the `spec.ipFamily` set
to IPv4 would only have endpoints only from the IPv4 address family.

```bash
$ kubectl get ep my-service
NAME         ENDPOINTS                                         AGE
my-service   10.244.0.6:9376,10.244.2.7:9376,10.244.2.8:9376   84s
```

Likewise, for a Service named `my-service-v6` that has the `spec.ipFamily` set
to IPv6 would only have endpoints from the IPv6 address family.

```bash
$ kubectl get ep my-service-v6
NAME            ENDPOINTS                                              AGE
my-service-v6   [fd00:200::7]:9376,[fd00:200::8]:9376,[fd00::6]:9376   3m28s
```

### kube-proxy Operation

Kube-proxy will be modified to drive iptables and ip6tables in parallel. This
will require the implementation of a second "proxier" interface in the
Kube-Proxy server in order to modify and track changes to both tables. This is
required in order to allow exposing services via both IPv4 and IPv6, e.g. using
Kubernetes:
  - NodePort
  - ExternalIPs

#### kube-proxy Startup Configuration Changes

##### Multiple cluster CIDRs configuration
The existing "--cluster-cidr" option for the [kube-proxy startup
configuration](https://kubernetes.io/docs/reference/command-line-tools-reference/kube-proxy/)
will be modified to support multiple IP CIDRs in a comma-separated list (rather
than a single IP CIDR).  A new [kube-proxy
configuration](https://kubernetes.io/docs/reference/command-line-tools-reference/kube-proxy/)
argument will be added to allow a user to specify multiple cluster CIDRs.

```
  --cluster-cidr  ipNetSlice   (IP CIDRs, in a comma separated list, Default: [])
```

Only one CIDR or two CIDRs, one of each IP family, will be used; other cases
will be invalid.

### CoreDNS Operation

CoreDNS will need to make changes in order to support the plural form of
endpoint addresses. Some other considerations of CoreDNS support for
dual-stack:

- For dual-stack services, CoreDNS read the endpoint slices generated for each IPFamily
  and create the corresponding A and AAAA records for the service.
- For single-stack services, CoreDNS will operate as is. Service IPs will remain 
  single-family, pods will continue to access the CoreDNS server via a single service 
  IP. In other words, the nameserver entries in a pod's /etc/resolv.conf will typically
  be a single IPv4 or single IPv6 address, depending upon the IP family of the cluster's 
  service CIDR.
- Non-headless Kubernetes services: CoreDNS will resolve these services to
  either an IPv4 entry (A record) or an IPv6 entry (AAAA record), depending
  upon the IP family of the cluster's service CIDR.
- Headless Kubernetes services: CoreDNS will resolve these services to either
  an IPv4 entry (A record), an IPv6 entry (AAAA record), or both, depending on
  the service's `ipFamily`.
- Once Kubernetes service (pointing to Cluster DNS) is converted to dual-stack pods
  will automatically get two DNS servers (one for each IP family) in their resolv.conf.

### Ingress Controller Operation

The [Kubernetes ingress
feature](https://kubernetes.io/docs/concepts/services-networking/ingress/)
relies on the use of an ingress controller. The two "reference" ingress
controllers that are considered here are the [GCE ingress
controller](https://github.com/kubernetes/ingress-gce/blob/master/README.md#glbc)
and the [NGINX ingress
controller](https://github.com/kubernetes/ingress-nginx/blob/master/README.md#nginx-ingress-controller).

#### GCE Ingress Controller: Out-of-Scope, Testing Deferred For Now

It is not clear whether the [GCE ingress
controller](https://github.com/kubernetes/ingress-gce/blob/master/README.md#glbc)
supports external, dual-stack access. Testing of dual-stack access to
Kubernetes services via a GCE ingress controller is considered out-of-scope
until after the initial implementation of dual-stack support for Kubernetes.

#### NGINX Ingress Controller - Dual-Stack Support for Bare Metal Clusters

The [NGINX ingress
controller](https://github.com/kubernetes/ingress-nginx/blob/master/README.md#nginx-ingress-controller)
should provide dual-stack external access to Kubernetes services that are
hosted on baremetal clusters, with little or no changes.

- Dual-stack external access to NGINX ingress controllers is not supported with
  GCE/GKE or AWS cloud platforms.
- NGINX ingress controller needs to be run on a pod with dual-stack external
  access.
- On the load balancer (internal) side of the NGINX ingress controller, the
  controller will load balance to backend service pods on a per
  dual-stack-endpoint basis, rather than load balancing on a per-address basis.
  For example, if a given backend pod has both an IPv4 and an IPv6 address, the
  ingress controller will treat the IPv4 and IPv6 address endpoints as a single
  load-balance target. Support of dual-stack endpoints may require upstream
  changes to the NGINX ingress controller.
- Ingress access can cross IP families. For example, an incoming L7 request
  that is received via IPv4 can be load balanced to an IPv6 endpoint address in
  the cluster, and vice versa.

### Load Balancer Operation

External load balancers that rely on Kubernetes services for load balancing
functionality may implement dual-stack support, but are not required to.  Some
implementations will need to instantiate two distinct LBs (e.g. in a cloud).
If the cloud provider load balancer maps directly to the pod IPs then a
dual-stack load balancer could be used. Additional information may need to be
provided to the cloud provider to configure dual-stack. See Implementation Plan
for further details.

### Cloud Provider Plugins Considerations

The [Cloud
Providers](https://kubernetes.io/docs/concepts/cluster-administration/cloud-providers/)
may have individual requirements for dual-stack in addition to below.

#### Multiple cluster CIDRs configuration

The existing "--cluster-cidr" option for the
[cloud-controller-manager](https://kubernetes.io/docs/reference/command-line-tools-reference/cloud-controller-manager/)
will be modified to support multiple IP CIDRs in a comma-separated list (rather
than a single IP CIDR).

```
  --cluster-cidr  ipNetSlice   (IP CIDRs, in a comma separated list, Default: [])
```

Only one CIDR or two CIDRs, one of each IP family, will be used; other cases
will be invalid.

The cloud CIDR allocator will be updated to support allocating from multiple
CIDRs. The route controller will be updated to create routes for multiple
CIDRs.

### Container Environment Variables

The [container environmental
variables](https://kubernetes.io/docs/concepts/containers/container-environment/#container-environment)
will support dual-stack for pod information (downward API) but not for service
information.

The Downward API
[status.podIP](https://kubernetes.io/docs/tasks/inject-data-application/downward-api-volume-expose-pod-information/#capabilities-of-the-downward-api)
will preserve the existing single IP address, and will be set to the default IP
for each pod. A new environmental variable named status.podIPs will contain a
space-separated list of IP addresses. The new pod API will have a slice of
structures for the additional IP addresses. Kubelet will translate the pod
structures and return podIPs as a comma-delimited string.

Here is an example of how to define a pluralized `MY_POD_IPS` environmental
variable in a pod definition yaml file:

```
  - name: MY_POD_IPS
    valueFrom:
      fieldRef:
        fieldPath: status.podIPs
```

This definition will cause an environmental variable setting in the pod similar
to the following:

```
MY_POD_IPS=fd00:10:20:0:3::3,10.20.3.3
```

### Kubeadm Support

Dual-stack support will need to be added to kubeadm both for dual-stack
development purposes, and for use in dual-stack continuous integration tests.

- The Kubeadm config options and config file will support dual-stack options
  for apiserver-advertise-address, and podSubnet.

#### Kubeadm Configuration Options

The kubeadm configuration options for advertiseAddress and podSubnet will need
to be changed to handle a comma-separated list of CIDRs:

```
    api:
      advertiseAddress: "fd00:90::2,10.90.0.2" [Multiple IP CIDRs, comma separated list of CIDRs]
    networking:
      podSubnet: "fd00:10:20::/72,10.20.0.0/16" [Multiple IP CIDRs, comma separated list of CIDRs]
```

#### Kubeadm-Generated Manifests

Kubeadm will need to generate dual-stack CIDRs for the
--service-cluster-ip-range command line argument in kube-apiserver.yaml:

```
    spec:
      containers:
      - command:
        - kube-apiserver
        - --service-cluster-ip-range=fd00:1234::/110,10.96.0.0/12
```

Kubeadm will also need to generate dual-stack CIDRs for the --cluster-cidr
argument in kube-apiserver.yaml:

```
    spec:
      containers:
      - command:
        - kube-controller-manager
        - --cluster-cidr=fd00:10:20::/72,10.20.0.0/16
```

### vendor/github.com/spf13/pflag

This dual-stack proposal will introduce a new IPNetSlice object to spf13.pflag
to allow parsing of comma separated CIDRs. Refer to
[https://github.com/spf13/pflag/pull/170](https://github.com/spf13/pflag/pull/170)

### End-to-End Test Support

End-to-End tests will be updated for dual-stack. The dual-stack e2e tests will
utilized kubernetes-sigs/kind along with supported cloud providers. The e2e
test-suite for dual-stack is running
[here](https://testgrid.k8s.io/sig-network-dualstack-azure-e2e#dualstack-azure-e2e).
Once dual-stack support is added to kind, corresponding dual-stack e2e tests
will be run on kind similar to
[this](https://testgrid.k8s.io/sig-release-master-blocking#kind-ipv6-master-parallel).

The E2E test suite that will be run for dual-stack will be based upon the
[IPv6-only test suite](https://github.com/CiscoSystems/kube-v6-test) as a
baseline. New versions of the network connectivity test cases that are listed
below will need to be created so that both IPv4 and IPv6 connectivity to and
from a pod can be tested within the same test case. A new dual-stack test flag
will be created to control when the dual-stack tests are run versus single
stack versions of the tests:

```
[It] should function for node-pod communication: udp [Conformance]
[It] should function for node-pod communication: http [Conformance]
[It] should function for intra-pod communication: http [Conformance]
[It] should function for intra-pod communication: udp [Conformance]
```
Most service test cases do not need to be updated as the service remains single
stack.

For the test that checks pod internet connectivity, the IPv4 and IPv6 tests can
be run individually, with the same initial configurations.

```
[It] should provide Internet connection for containers
```

### User Stories
\<TBD\>

### Risks and Mitigations
\<TBD\>


## Implementation History

2018-06-21: KEP opened

2019-05-03: KEP marked implementable

v1.16: Implemented phase 1 & 2 defined in the [implementation plan](#implementation-plan)
and launched in `Alpha`

v1.17: Implemented phase 3 defined [iplementation plan](#implementation-plan)

v1.18: Took user feedback on potentiall issues caused in feature enablement/disablement. Which lead us to redesign dual stack Services

v1.19: Implemented redesigned duals stack Services see [PR 91824](https://github.com/kubernetes/kubernetes/pull/91824)

v1.20: Relaunched to `Alpha`

## Alternatives

### Dual-stack at the Edge

Instead of modifying Kubernetes to provide dual-stack functionality within the
cluster, one alternative is to run a cluster in IPv6-only mode, and instantiate
IPv4-to-IPv6 translation mechanisms at the edge of the cluster. Such an
approach can be called "Dual-stack at the Edge". Since the translation
mechanisms are mostly external to the cluster, very little changes (or
integration) would be required to the Kubernetes cluster itself. (This may be
quicker for Kubernetes users to implement than waiting for the changes proposed
in this proposal to be implemented).

For example, a cluster administrator could configure a Kubernetes cluster in
IPv6-only mode, and then instantiate the following external to the cluster:
- Stateful NAT64 and DNS64 servers: These would handle connections from IPv6
  pods to external IPv4-only servers. The NAT64/DNS64 servers would be in the
  data center, but functionally external to the cluster. (Although one
  variation to consider would be to implement the DNS64 server inside the
  cluster as a CoreDNS plugin.)
- Dual-stack ingress controllers (e.g. Nginx): The ingress controller would
  need dual-stack access on the external side, but would load balance to
  IPv6-only endpoints inside the cluster.
- Stateless NAT46 servers: For access from IPv4-only, external clients to
  Kubernetes pods, or to exposed services (e.g. via NodePort or ExternalIPs).
  This may require some static configuration for IPv4-to-IPv6 mappings.

### Variation: Single-Stack Service CIDRs

As a variation to the "full" Dual-Stack approach, we could consider a simpler
form which adds dual-stack to Pods but not Services.  The main advantage of
this model would be lower implementation complexity.  This approach was
explored and it was determined that it was surprising to users, and the
complexity was not significantly less.

#### Changes Required
- [controller-manager startup
  configuration](https://kubernetes.io/docs/reference/command-line-tools-reference/kube-controller-manager/):
  The "--service-cluster-ip-range" startup argument would need to be modified
  to accept a comma-separated list of CIDRs.
- [kube-apiserver startup
  configuration](https://kubernetes.io/docs/reference/command-line-tools-reference/kube-apiserver/):
  The "--service-cluster-ip-range" would need to be modified to accept a
  comma-separated list of CIDRs.
- [Service V1 core
  API](https://kubernetes.io/docs/reference/generated/kubernetes-api/v1.10/#service-v1-core):
  This versioned API object would need to be modified to support multiple
  cluster IPs for each service. This would require, for example, the addition
  of an "ExtraClusterIPs" slice of strings, and the designation of one of the
  cluster IPs as the default cluster IP for a given service (similar to changes
  described above for the PodStatus v1 core API).
- The service allocator: This would need to be modified to allocate a service
  IP from each service CIDR for each service that is created.
- 'kubectl get service' command: The display output for this command would need
  to be modified to return multiple service IPs for each service.
- CoreDNS may need to be modified to loop through both (IPv4 and IPv6) service
  IPs for each given Kubernetes service, and advertise both IPs as A and AAAA
  records accordingly in DNS responses.

## Test Plan

* Test-grid e2e tests from https://testgrid.k8s.io/

  * https://testgrid.k8s.io/sig-network-dualstack-azure-e2e#dualstack-azure-e2e-master-iptables
  * https://testgrid.k8s.io/sig-network-dualstack-azure-e2e#dualstack-azure-e2e-master-ipvs
  * https://testgrid.k8s.io/sig-network-kind#sig-network-kind,%20dual,%20master
  * https://testgrid.k8s.io/sig-network-kind#sig-network-kind,%20ipvs,%20dual,%20master

  * [sig-network] [Feature:IPv6DualStackAlphaFeature] [LinuxOnly] Granular
    Checks: Services Secondary IP Family should be able to handle large
    requests: http
  * [sig-network] [Feature:IPv6DualStackAlphaFeature] [LinuxOnly] Granular
    Checks: Services Secondary IP Family should be able to handle large
    requests: udp
  * [sig-network] [Feature:IPv6DualStackAlphaFeature] [LinuxOnly] Granular
    Checks: Services Secondary IP Family should function for client IP based
    session affinity: http [LinuxOnly]
  * [sig-network] [Feature:IPv6DualStackAlphaFeature] [LinuxOnly] Granular
    Checks: Services Secondary IP Family should function for client IP based
    session affinity: udp [LinuxOnly]
  * [sig-network] [Feature:IPv6DualStackAlphaFeature] [LinuxOnly] Granular
    Checks: Services Secondary IP Family should function for endpoint-Service:
    http
  * [sig-network] [Feature:IPv6DualStackAlphaFeature] [LinuxOnly] Granular
    Checks: Services Secondary IP Family should function for endpoint-Service:
    udp
  * [sig-network] [Feature:IPv6DualStackAlphaFeature] [LinuxOnly] Granular
    Checks: Services Secondary IP Family should function for node-Service: http
  * [sig-network] [Feature:IPv6DualStackAlphaFeature] [LinuxOnly] Granular
    Checks: Services Secondary IP Family should function for node-Service: udp
  * [sig-network] [Feature:IPv6DualStackAlphaFeature] [LinuxOnly] Granular
    Checks: Services Secondary IP Family should function for pod-Service: http
  * [sig-network] [Feature:IPv6DualStackAlphaFeature] [LinuxOnly] Granular
    Checks: Services Secondary IP Family should function for pod-Service: sctp
    [Feature:SCTPConnectivity][Disruptive]
  * [sig-network] [Feature:IPv6DualStackAlphaFeature] [LinuxOnly] Granular
    Checks: Services Secondary IP Family should function for pod-Service: udp
  * [sig-network] [Feature:IPv6DualStackAlphaFeature] [LinuxOnly] Granular
    Checks: Services Secondary IP Family should update endpoints: http
  * [sig-network] [Feature:IPv6DualStackAlphaFeature] [LinuxOnly] Granular
    Checks: Services Secondary IP Family should update endpoints: udp
  * [sig-network] [Feature:IPv6DualStackAlphaFeature] [LinuxOnly] should be able
    to reach pod on ipv4 and ipv6 ip [Feature:IPv6DualStackAlphaFeature:Phase2]
  * [sig-network] [Feature:IPv6DualStackAlphaFeature] [LinuxOnly] should create
    a single stack service with cluster ip from primary service range
    [Feature:IPv6DualStackAlphaFeature:Phase2]
  * [sig-network] [Feature:IPv6DualStackAlphaFeature] [LinuxOnly] should create
    pod, add ipv6 and ipv4 ip to pod ips
  * [sig-network] [Feature:IPv6DualStackAlphaFeature] [LinuxOnly] should create
    service with ipv4 cluster ip [Feature:IPv6DualStackAlphaFeature:Phase2]
  * [sig-network] [Feature:IPv6DualStackAlphaFeature] [LinuxOnly] should create
    service with ipv4,v6 cluster ip [Feature:IPv6DualStackAlphaFeature:Phase2]
  * [sig-network] [Feature:IPv6DualStackAlphaFeature] [LinuxOnly] should create
    service with ipv6 cluster ip [Feature:IPv6DualStackAlphaFeature:Phase2]
  * [sig-network] [Feature:IPv6DualStackAlphaFeature] [LinuxOnly] should create
    service with ipv6,v4 cluster ip [Feature:IPv6DualStackAlphaFeature:Phase2]
  * [sig-network] [Feature:IPv6DualStackAlphaFeature] [LinuxOnly] should have
    ipv4 and ipv6 internal node ip
  * [sig-network] [Feature:IPv6DualStackAlphaFeature] [LinuxOnly] should have
    ipv4 and ipv6 node podCIDRs

## Graduation Criteria

This capability will move to beta when the following criteria have been met.

* Kubernetes types finalized
* CRI types finalized
* Pods to support multi-IPs
* Nodes to support multi-CIDRs
* Service resource supports pods with multi-IP
* Kubenet to support multi-IPs

This capability will move to stable when the following criteria have been met.

* Support of at least one CNI plugin to provide multi-IP
* e2e test successfully running on two platforms
* testing ingress controller infrastructure with updated dual-stack services
* dual-stack tests run as pre-submit blocking for PRs


## Production Readiness Review Questionnaire

### Feature Enablement and Rollback


* **How can this feature be enabled / disabled in a live cluster?**
  - [X] Feature gate (also fill in values in `kep.yaml`)
    - Feature gate name: IPv6DualStack
    - Components depending on the feature gate: kube-apiserver, kube-controller-manager, kube-proxy, and kubelet

* **Does enabling the feature change any default behavior?**
  Pods and Services will remain single-stack until cli flags have been modified
  as described in this KEP. Once modified, existing and new services will remain
  single-stack until user requests otherwise. Pods will become dual-stack
  however will maintain the same ipfamily used before enabling feature flag.

* **Can the feature be disabled once it has been enabled (i.e. can we roll back
  the enablement)?**
  Yes. If you decide to turn off dual-stack after turning on, ensure all
  services are converted to single-stack first (switch ipfamily to single-stack
  on all services) and then disable the feature. Remove the CLI parameters, as
  an older client won't see or be able to use the new fields. When the user
  disables dual-stack from the controller manager, new endpoints will no longer
  carry two sets, while existing endpoints may not be updated.

* **What happens if we reenable the feature if it was previously rolled back?**
  Whatever the user has defined will not change without intervention. If you
  disable dual-stack from the controller manager, the service will be given
  single-stack endpoints. If you enable dual-stack again, it's as if you're
  enabling it for the first time on a cluster. We don't load balance across IP
  families, and with no selectors we don't get endpoints. If you use the
  feature flag to turn off dual-stack, we do not edit user input.

* **Are there any tests for feature enablement/disablement?**
  The feature is being tested using integration tests with gate on/off. The
  tests can be found here: https://github.com/kubernetes/kubernetes/tree/master/test/integration/dualstack

  The feature is being tested on a cloud provider and kind.
   1. azure dual-stack e2e: https://testgrid.k8s.io/sig-network-dualstack-azure-e2e
   2. kind dual-stack iptables: https://testgrid.k8s.io/sig-network-kind#sig-network-kind,%20dual,%20master
   3. kind dual-stack ipvs: https://testgrid.k8s.io/sig-network-kind#sig-network-kind,%20ipvs,%20master

### Rollout, Upgrade and Rollback Planning

* **How can a rollout fail? Can it impact already running workloads?**
  Users **must** avoid changing existing CIDRs for both pods and services.
  Users can only add an alternative ip family to existing CIDRs. Changing
  existing CIDRs will result in nondeterministic failures depending on how the
  cluster networking was configured.

  Existing workloads are not expected to be impacted during rollout. When you
  disable dual-stack, existing routes aren't deleted. A component restart
  during rollout might delay generating endpoint and endpoint slices for
  alternative IP families. If there are *new* workloads that depend on them,
  they will fail.

  Imbalance is possible if a replica set scales up or ipv6 gets turned off and
  the endpoint controller has not yet updated, but iptables and the service
  controller manager won't look at endpoints that are flagged off. (Endpoints
  can exist and not be used.) For services, the user will get an error
  immediately. If the existing rules are removed but new ones don't resolve
  correctly yet, then it has a chance to resolve on the next loop.

* **What specific metrics should inform a rollback?**
  N/A

* **Were upgrade and rollback tested? Was the upgrade->downgrade->upgrade path tested?**
  We did manual testing of a cluster turning it off and on to explore
  disabled-with-data behavior. Testing details can be seen in [Dual-stack
  testing](https://github.com/kubernetes/kubernetes/blob/master/test/integration/dualstack/dualstack_test.go).

* **Is the rollout accompanied by any deprecations and/or removals of features, APIs, 
fields of API types, flags, etc.?**
  Enabling this without configuring the CLI options will not change any default
  behavior.

### Monitoring Requirements

* **How can an operator determine if the feature is in use by workloads?**

  Operators can determine if the feature is in use by listing services that 
  employ dual-stack. This can be done via:

  ```
  kubectl get services --all-namespaces -ogo-template='{{range .items}}{{.spec.ipFamilyPolicy}}{{"\n"}}{{end}}' | grep -v SingleStack
  ```

  Using this check, one can determine how many services have been created with
  dual-stack preferred or required.

* **What are the SLIs (Service Level Indicators) an operator can use to determine 
the health of the service?**
  Dual-stack networking is a functional addition, not a service with SLIs. Use
  existing metrics for kubelet pod creation and service creation to determine
  service health. [Validate
  IPv4/IPv6 dual-stack](https://kubernetes.io/docs/tasks/network/validate-dual-stack/)
  to ensure that node addressing, pod addressing, and services are configured
  correctly. If dual-stack services are created, they have passed validation.
  Metrics to could include pods stuck in pending; look in the event logs to
  determine if it's a CNI issue which may cause a delay of IP address
  allocation.

* **What are the reasonable SLOs (Service Level Objectives) for the above SLIs?**
  Existing kubelet pod creation and service creation SLOs are what is needed.

* **Are there any missing metrics that would be useful to have to improve observability 
of this feature?**

  1. For services:

       Whether a cluster is converted to dual-stack or converted back to
       single-stack, services will remain the same because the dual-stack
       conversion does not change user data.

       Services/Endpoint selection is not in path of pod creation. It runs in
       kube-controller-manager, so any malfunction will not affect pods.

  2. For pods:

       Dual-stack components are not in path of pod creation. It is in the path
       of reporting pod ips. So pod creation will not be affected; if it is
       affected, then it is a CNI issue (entirely separate from dual-stack).

       Dual-stack components are in the path of PodIPs reporting which affects
       kubelet. If there is a problem (or if there are persistent problems)
       then it is migitated by disabling the feature gate, which turns it off
       for kube-apiserver, kube-controller-manager, kube-proxy, and kubelet.

### Dependencies

* **Does this feature depend on any specific services running in the cluster?**
  This feature does not have dependency beyond kube-apiserver and standard controllers
  shipped with Kubernetes releases.

### Scalability

* **Will enabling / using this feature result in any new API calls?**
  No

* **Will enabling / using this feature result in introducing new API types?**
  No

* **Will enabling / using this feature result in any new calls to the cloud 
provider?**
  No. IP allocation for services only involves the API server.

* **Will enabling / using this feature result in increasing size or count of 
the existing API objects?**
  Enabling this feature increases the size of Service object. The service 
  object has three new fields. The additional fields represent estimated 
  less than 512B.

* **Will enabling / using this feature result in increasing time taken by any 
operations covered by [existing SLIs/SLOs]?**
  No

* **Will enabling / using this feature result in non-negligible increase of 
resource usage (CPU, RAM, disk, IO, ...) in any components?**
  No

### Troubleshooting

* **How does this feature react if the API server and/or etcd is unavailable?**
  This feature will not be operable if either kube-apiserver or etcd is unavailable.

* **What are other known failure modes?**

  * Missing prerequisites. Operator must verify the following conditions:
    1. Ensure correct support in the node infrastructure provider.
      a. supports routing both IPv4 and IPv6 interfaces.
      b. makes both IPv4 and IPv6 interfaces available to Kubernetes.
    2. CNI needs to be correctly configured for dual-stack service.
      a. Pods need to be able to use dual-stack service.
    3. Service cidrblock for controller manager must be available.

  * Failure to create dual-stack services. Operator must perform the following steps:
    1. Ensure that the cluster has `IPv6DualStack` feature enabled.
    2. Ensure that api-server is correctly configured with multi (dual-stack) service
       CIDRs using `--services-cluster-ip-range` flag.

  * Failure to route traffic to pod backing a dual-stack service. Operator must     perform the following steps:
    1. Ensure that nodes (where the pod is running) is configured for dual-stack
       a. Node is using dual-stack enabled CNI.
       b. kubelet is configured with dual-stack feature flag.
       c. kube-proxy is configured with dual-stack feature flag.
    2. Ensure that api-server is configured for dual-stack
       a. Feature flag is turned on.
    3. Ensure that kube-controller-manager is configured for dual-stack
       a. Feature flag is turned on.
       b. `--cluster-cidr` cli flag is correctly configured with dual-stack 
          where applicable.
    4. Operator can ensure that `endpoints` and `endpointSlices` are correctly 
       created for the service in question by using kubectl.
<<<<<<< HEAD
    5. If the pod is using host network then operator must ensure that the node
       is correctly reporting dual-stack addresses.
    6. Due to the amount of time needed for control loops to function, when
       scaling with dual-stack it may take time to attach all ready endpoints.

  * CNI changes may affect legacy workloads.
    1. When dual-stack is configured and enabled, services will start returning
       IPv4(A) and IPv6(AAAA).
    2. If a workload doesn't account for being offered both IP families, it
       may fail in unexpected ways. For example, firewall rules may need to be
       updated to allow IPv6 addresses.
    3. Recommended to independently verify legacy workloads to ensure fidelity.

  *  IP-related error conditions to consider.
    1.  pod IP allocation fails
      a. Will result in the pod not running if there is no IP allocated from
         the CIDR.
    2. routing fails
      a. kube proxy can't configure IP tables
      b. if the pod is created but routing is not working correctly, there
         will be an error in the kube-proxy event logs
      c. debugging by looking at iptables, similar to with single-stack.
    3. cluster IP allocation fails
      a. cluster IPs are allocated on save in a synchronous process
      b. if this fails, the service creation will fail and the service object
         will not be persisted.


=======
    5. If the pod is using host network then operator must ensure that the node is correctly
       reporting dual-stack addresses.

  *  Possible workload imbalances

  Once a service is saved (with the appropriate feature flag and one or more
  cidrs), the controller manager scans the number of pods (seeing dual or
  single) and creates endpoint objects pointing to these pods.Each node has
  a proxy that watches for services, endpoints, endpoint slices, per family.
  If the existing rules are removed but new ones don't resolve correctly, then
  it will resolve on the next loop.

  If allocation fails, that would translate to the pod not running if there is
  no IP allocated from the CIDR. If the pod is created but routing is not
  working correctly, there will be an error in the kube-proxy logs, so
  debugging would take place by looking at iptables, similar to how it is
  already done today. The cluster IP allocation is allocated in a synchronous
  process; if this fails the service creation will fail and the service object
  will not be persisted.
>>>>>>> 8b6188e5

* **What steps should be taken if SLOs are not being met to determine the problem?**
  N/A<|MERGE_RESOLUTION|>--- conflicted
+++ resolved
@@ -1573,7 +1573,6 @@
           where applicable.
     4. Operator can ensure that `endpoints` and `endpointSlices` are correctly 
        created for the service in question by using kubectl.
-<<<<<<< HEAD
     5. If the pod is using host network then operator must ensure that the node
        is correctly reporting dual-stack addresses.
     6. Due to the amount of time needed for control loops to function, when
@@ -1602,27 +1601,5 @@
          will not be persisted.
 
 
-=======
-    5. If the pod is using host network then operator must ensure that the node is correctly
-       reporting dual-stack addresses.
-
-  *  Possible workload imbalances
-
-  Once a service is saved (with the appropriate feature flag and one or more
-  cidrs), the controller manager scans the number of pods (seeing dual or
-  single) and creates endpoint objects pointing to these pods.Each node has
-  a proxy that watches for services, endpoints, endpoint slices, per family.
-  If the existing rules are removed but new ones don't resolve correctly, then
-  it will resolve on the next loop.
-
-  If allocation fails, that would translate to the pod not running if there is
-  no IP allocated from the CIDR. If the pod is created but routing is not
-  working correctly, there will be an error in the kube-proxy logs, so
-  debugging would take place by looking at iptables, similar to how it is
-  already done today. The cluster IP allocation is allocated in a synchronous
-  process; if this fails the service creation will fail and the service object
-  will not be persisted.
->>>>>>> 8b6188e5
-
 * **What steps should be taken if SLOs are not being met to determine the problem?**
   N/A